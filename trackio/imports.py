--- conflicted
+++ resolved
@@ -139,15 +139,9 @@
     if space_id is None:
         utils.print_dashboard_instructions(project)
     else:
-<<<<<<< HEAD
-        deploy.create_space_if_not_exists(space_id, dataset_id, private)
-        deploy.wait_until_space_exists(space_id)
-        deploy.upload_db_to_space(project, space_id)
-=======
-        deploy.create_space_if_not_exists(space_id=space_id, dataset_id=dataset_id)
+        deploy.create_space_if_not_exists(space_id=space_id, dataset_id=dataset_id, private=private)
         deploy.wait_until_space_exists(space_id=space_id)
         deploy.upload_db_to_space(project=project, space_id=space_id)
->>>>>>> c8893709
         print(
             f"* View dashboard by going to: {deploy.SPACE_URL.format(space_id=space_id)}"
         )
@@ -296,11 +290,7 @@
     if space_id is None:
         utils.print_dashboard_instructions(project)
     else:
-<<<<<<< HEAD
-        deploy.create_space_if_not_exists(space_id, dataset_id, private)
-=======
-        deploy.create_space_if_not_exists(space_id, dataset_id=dataset_id)
->>>>>>> c8893709
+        deploy.create_space_if_not_exists(space_id, dataset_id=dataset_id, private=private)
         deploy.wait_until_space_exists(space_id)
         deploy.upload_db_to_space(project, space_id)
         print(
