--- conflicted
+++ resolved
@@ -10,11 +10,8 @@
 import gradio as gr
 import numpy as np
 import pandas as pd
-<<<<<<< HEAD
 from pydantic import BaseModel
-=======
 import plotly.graph_objects as go
->>>>>>> 24ae7396
 
 try:
     import trackio.utils as utils
