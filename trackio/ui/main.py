--- conflicted
+++ resolved
@@ -971,13 +971,8 @@
         original_runs = runs.copy()
 
         for run in runs:
-<<<<<<< HEAD
-            df, images_by_key = load_run_data(
+            df, media_by_key = load_run_data(
                 project, run, smoothing_granularity, x_axis, log_scale_x, log_scale_y
-=======
-            df, media_by_key = load_run_data(
-                project, run, smoothing_granularity, x_axis, log_scale
->>>>>>> bacf5634
             )
             if df is not None:
                 dfs.append(df)
