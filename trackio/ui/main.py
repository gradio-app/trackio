"""The main page for the Trackio UI."""

import os
import re
import secrets
import shutil
from dataclasses import dataclass
from typing import Any

import gradio as gr
import huggingface_hub as hf
import numpy as np
import pandas as pd

HfApi = hf.HfApi()

try:
    import trackio.utils as utils
    from trackio.file_storage import FileStorage
    from trackio.media import TrackioImage, TrackioVideo
    from trackio.sqlite_storage import SQLiteStorage
    from trackio.table import Table
    from trackio.typehints import LogEntry, UploadEntry
    from trackio.ui import fns
    from trackio.ui.run_detail import run_detail_page
    from trackio.ui.runs import run_page
except ImportError:
    import utils
    from file_storage import FileStorage
    from media import TrackioImage, TrackioVideo
    from sqlite_storage import SQLiteStorage
    from table import Table
    from typehints import LogEntry, UploadEntry
    from ui import fns
    from ui.run_detail import run_detail_page
    from ui.runs import run_page


<<<<<<< HEAD
INSTRUCTIONS_SPACES = """
## Start logging with Trackio 🤗

To start logging to this Trackio dashboard, first make sure you have the Trackio library installed. You can do this by running:

```bash
pip install trackio
```

Then, you can start logging to this Trackio dashboard by passing in the `space_id` to `trackio.init()`:

```python
import trackio
trackio.init(project="my-project", space_id="{}")
```

and then calling `trackio.log()` to log metrics.

```python
for i in range(10):
    trackio.log({{"loss": 1/(i+1)}})
```

and then calling `trackio.finish()` to finish the run.

```python
trackio.finish()
```
"""

INSTRUCTIONS_LOCAL = """
## Start logging with Trackio 🤗
 
You can create a new project by calling `trackio.init()`:

```python
import trackio
trackio.init(project="my-project")
 ```

and then calling `trackio.log()` to log metrics.

```python
for i in range(10):
    trackio.log({"loss": 1/(i+1)})
```

and then calling `trackio.finish()` to finish the run.

```python
trackio.finish()
```

Read the [Trackio documentation](https://huggingface.co/docs/trackio/en/index) for more examples.
"""


=======
>>>>>>> 73eca211
def get_runs(project) -> list[str]:
    if not project:
        return []
    return SQLiteStorage.get_runs(project)


def get_available_metrics(project: str, runs: list[str]) -> list[str]:
    """Get all available metrics across all runs for x-axis selection."""
    if not project or not runs:
        return ["step", "time"]

    all_metrics = set()
    for run in runs:
        metrics = SQLiteStorage.get_logs(project, run)
        if metrics:
            df = pd.DataFrame(metrics)
            numeric_cols = df.select_dtypes(include="number").columns
            numeric_cols = [c for c in numeric_cols if c not in utils.RESERVED_KEYS]
            all_metrics.update(numeric_cols)

    all_metrics.add("step")
    all_metrics.add("time")

    sorted_metrics = utils.sort_metrics_by_prefix(list(all_metrics))

    result = ["step", "time"]
    for metric in sorted_metrics:
        if metric not in result:
            result.append(metric)

    return result


@dataclass
class MediaData:
    caption: str | None
    file_path: str


def extract_media(logs: list[dict]) -> dict[str, list[MediaData]]:
    media_by_key: dict[str, list[MediaData]] = {}
    logs = sorted(logs, key=lambda x: x.get("step", 0))
    for log in logs:
        for key, value in log.items():
            if isinstance(value, dict):
                type = value.get("_type")
                if type == TrackioImage.TYPE or type == TrackioVideo.TYPE:
                    if key not in media_by_key:
                        media_by_key[key] = []
                    try:
                        media_data = MediaData(
                            file_path=utils.MEDIA_DIR / value.get("file_path"),
                            caption=value.get("caption"),
                        )
                        media_by_key[key].append(media_data)
                    except Exception as e:
                        print(f"Media currently unavailable: {key}: {e}")
    return media_by_key


def load_run_data(
    project: str | None,
    run: str | None,
    smoothing_granularity: int,
    x_axis: str,
    log_scale: bool = False,
) -> tuple[pd.DataFrame, dict]:
    if not project or not run:
        return None, None

    logs = SQLiteStorage.get_logs(project, run)
    if not logs:
        return None, None

    media = extract_media(logs)
    df = pd.DataFrame(logs)

    if "step" not in df.columns:
        df["step"] = range(len(df))

    if x_axis == "time" and "timestamp" in df.columns:
        df["timestamp"] = pd.to_datetime(df["timestamp"])
        first_timestamp = df["timestamp"].min()
        df["time"] = (df["timestamp"] - first_timestamp).dt.total_seconds()
        x_column = "time"
    elif x_axis == "step":
        x_column = "step"
    else:
        x_column = x_axis

    if log_scale and x_column in df.columns:
        x_vals = df[x_column]
        if (x_vals <= 0).any():
            df[x_column] = np.log10(np.maximum(x_vals, 0) + 1)
        else:
            df[x_column] = np.log10(x_vals)

    if smoothing_granularity > 0:
        numeric_cols = df.select_dtypes(include="number").columns
        numeric_cols = [c for c in numeric_cols if c not in utils.RESERVED_KEYS]

        df_original = df.copy()
        df_original["run"] = run
        df_original["data_type"] = "original"

        df_smoothed = df.copy()
        window_size = max(3, min(smoothing_granularity, len(df)))
        df_smoothed[numeric_cols] = (
            df_smoothed[numeric_cols]
            .rolling(window=window_size, center=True, min_periods=1)
            .mean()
        )
        df_smoothed["run"] = f"{run}_smoothed"
        df_smoothed["data_type"] = "smoothed"

        combined_df = pd.concat([df_original, df_smoothed], ignore_index=True)
        combined_df["x_axis"] = x_column
        return combined_df, media
    else:
        df["run"] = run
        df["data_type"] = "original"
        df["x_axis"] = x_column
        return df, media


def update_runs(
    project, filter_text, user_interacted_with_runs=False, selected_runs_from_url=None
):
    if project is None:
        runs = []
        num_runs = 0
    else:
        runs = get_runs(project)
        num_runs = len(runs)
        if filter_text:
            runs = [r for r in runs if filter_text in r]

    if not user_interacted_with_runs:
        if selected_runs_from_url:
            value = [r for r in runs if r in selected_runs_from_url]
        else:
            value = runs
        return gr.CheckboxGroup(choices=runs, value=value), gr.Textbox(
            label=f"Runs ({num_runs})"
        )
    else:
        return gr.CheckboxGroup(choices=runs), gr.Textbox(label=f"Runs ({num_runs})")


def filter_runs(project, filter_text):
    runs = get_runs(project)
    runs = [r for r in runs if filter_text in r]
    return gr.CheckboxGroup(choices=runs, value=runs)


def update_x_axis_choices(project, runs):
    """Update x-axis dropdown choices based on available metrics."""
    available_metrics = get_available_metrics(project, runs)
    return gr.Dropdown(
        label="X-axis",
        choices=available_metrics,
        value="step",
    )


def toggle_timer(cb_value):
    if cb_value:
        return gr.Timer(active=True)
    else:
        return gr.Timer(active=False)


def check_auth(hf_token: str | None) -> None:
    if os.getenv("SYSTEM") == "spaces":  # if we are running in Spaces
        # check auth token passed in
        if hf_token is None:
            raise PermissionError(
                "Expected a HF_TOKEN to be provided when logging to a Space"
            )
        who = HfApi.whoami(hf_token)
        access_token = who["auth"]["accessToken"]
        owner_name = os.getenv("SPACE_AUTHOR_NAME")
        repo_name = os.getenv("SPACE_REPO_NAME")
        # make sure the token user is either the author of the space,
        # or is a member of an org that is the author.
        orgs = [o["name"] for o in who["orgs"]]
        if owner_name != who["name"] and owner_name not in orgs:
            raise PermissionError(
                "Expected the provided hf_token to be the user owner of the space, or be a member of the org owner of the space"
            )
        # reject fine-grained tokens without specific repo access
        if access_token["role"] == "fineGrained":
            matched = False
            for item in access_token["fineGrained"]["scoped"]:
                if (
                    item["entity"]["type"] == "space"
                    and item["entity"]["name"] == f"{owner_name}/{repo_name}"
                    and "repo.write" in item["permissions"]
                ):
                    matched = True
                    break
                if (
                    (
                        item["entity"]["type"] == "user"
                        or item["entity"]["type"] == "org"
                    )
                    and item["entity"]["name"] == owner_name
                    and "repo.write" in item["permissions"]
                ):
                    matched = True
                    break
            if not matched:
                raise PermissionError(
                    "Expected the provided hf_token with fine grained permissions to provide write access to the space"
                )
        # reject read-only tokens
        elif access_token["role"] != "write":
            raise PermissionError(
                "Expected the provided hf_token to provide write permissions"
            )


def upload_db_to_space(
    project: str, uploaded_db: gr.FileData, hf_token: str | None
) -> None:
    check_auth(hf_token)
    db_project_path = SQLiteStorage.get_project_db_path(project)
    if os.path.exists(db_project_path):
        raise gr.Error(
            f"Trackio database file already exists for project {project}, cannot overwrite."
        )
    os.makedirs(os.path.dirname(db_project_path), exist_ok=True)
    shutil.copy(uploaded_db["path"], db_project_path)


def bulk_upload_media(uploads: list[UploadEntry], hf_token: str | None) -> None:
    check_auth(hf_token)
    for upload in uploads:
        media_path = FileStorage.init_project_media_path(
            upload["project"], upload["run"], upload["step"]
        )
        shutil.copy(upload["uploaded_file"]["path"], media_path)


def log(
    project: str,
    run: str,
    metrics: dict[str, Any],
    step: int | None,
    hf_token: str | None,
) -> None:
    """
    Note: this method is not used in the latest versions of Trackio (replaced by bulk_log) but
    is kept for backwards compatibility for users who are connecting to a newer version of
    a Trackio Spaces dashboard with an older version of Trackio installed locally.
    """
    check_auth(hf_token)
    SQLiteStorage.log(project=project, run=run, metrics=metrics, step=step)


def bulk_log(
    logs: list[LogEntry],
    hf_token: str | None,
) -> None:
    check_auth(hf_token)

    logs_by_run = {}
    for log_entry in logs:
        key = (log_entry["project"], log_entry["run"])
        if key not in logs_by_run:
            logs_by_run[key] = {"metrics": [], "steps": [], "config": None}
        logs_by_run[key]["metrics"].append(log_entry["metrics"])
        logs_by_run[key]["steps"].append(log_entry.get("step"))
        if log_entry.get("config") and logs_by_run[key]["config"] is None:
            logs_by_run[key]["config"] = log_entry["config"]

    for (project, run), data in logs_by_run.items():
        SQLiteStorage.bulk_log(
            project=project,
            run=run,
            metrics_list=data["metrics"],
            steps=data["steps"],
            config=data["config"],
        )


def filter_metrics_by_regex(metrics: list[str], filter_pattern: str) -> list[str]:
    """
    Filter metrics using regex pattern.

    Args:
        metrics: List of metric names to filter
        filter_pattern: Regex pattern to match against metric names

    Returns:
        List of metric names that match the pattern
    """
    if not filter_pattern.strip():
        return metrics

    try:
        pattern = re.compile(filter_pattern, re.IGNORECASE)
        return [metric for metric in metrics if pattern.search(metric)]
    except re.error:
        return [
            metric for metric in metrics if filter_pattern.lower() in metric.lower()
        ]


def configure(request: gr.Request):
    sidebar_param = request.query_params.get("sidebar")
    match sidebar_param:
        case "collapsed":
            sidebar = gr.Sidebar(open=False, visible=True)
        case "hidden":
            sidebar = gr.Sidebar(open=False, visible=False)
        case _:
            sidebar = gr.Sidebar(open=True, visible=True)

    metrics_param = request.query_params.get("metrics", "")
    runs_param = request.query_params.get("runs", "")
    selected_runs = runs_param.split(",") if runs_param else []
    navbar_param = request.query_params.get("navbar")
    match navbar_param:
        case "hidden":
            navbar = gr.Navbar(visible=False)
        case _:
            navbar = gr.Navbar(visible=True)

    return [], sidebar, metrics_param, selected_runs, navbar


def create_media_section(media_by_run: dict[str, dict[str, list[MediaData]]]):
    with gr.Accordion(label="media"):
        with gr.Group(elem_classes=("media-group")):
            for run, media_by_key in media_by_run.items():
                with gr.Tab(label=run, elem_classes=("media-tab")):
                    for key, media_item in media_by_key.items():
                        gr.Gallery(
                            [(item.file_path, item.caption) for item in media_item],
                            label=key,
                            columns=6,
                            elem_classes=("media-gallery"),
                        )


css = """
#run-cb .wrap { gap: 2px; }
#run-cb .wrap label {
    line-height: 1;
    padding: 6px;
}
.logo-light { display: block; } 
.logo-dark { display: none; }
.dark .logo-light { display: none; }
.dark .logo-dark { display: block; }
.dark .caption-label { color: white; }

.info-container {
    position: relative;
    display: inline;
}
.info-checkbox {
    position: absolute;
    opacity: 0;
    pointer-events: none;
}
.info-icon {
    border-bottom: 1px dotted;
    cursor: pointer;
    user-select: none;
    color: var(--color-accent);
}
.info-expandable {
    display: none;
    opacity: 0;
    transition: opacity 0.2s ease-in-out;
}
.info-checkbox:checked ~ .info-expandable {
    display: inline;
    opacity: 1;
}
.info-icon:hover { opacity: 0.8; }
.accent-link { font-weight: bold; }

.media-gallery .fixed-height { min-height: 275px; }
.media-group, .media-group > div { background: none; }
.media-group .tabs { padding: 0.5em; }
.media-tab { max-height: 500px; overflow-y: scroll; }
"""

javascript = """
<script>
function setCookie(name, value, days) {
    var expires = "";
    if (days) {
        var date = new Date();
        date.setTime(date.getTime() + (days * 24 * 60 * 60 * 1000));
        expires = "; expires=" + date.toUTCString();
    }
    document.cookie = name + "=" + (value || "") + expires + "; path=/; SameSite=Lax";
}

function getCookie(name) {
    var nameEQ = name + "=";
    var ca = document.cookie.split(';');
    for(var i=0;i < ca.length;i++) {
        var c = ca[i];
        while (c.charAt(0)==' ') c = c.substring(1,c.length);
        if (c.indexOf(nameEQ) == 0) return c.substring(nameEQ.length,c.length);
    }
    return null;
}

(function() {
    const urlParams = new URLSearchParams(window.location.search);
    const writeToken = urlParams.get('write_token');
    
    if (writeToken) {
        setCookie('trackio_write_token', writeToken, 7);
        
        urlParams.delete('write_token');
        const newUrl = window.location.pathname + 
            (urlParams.toString() ? '?' + urlParams.toString() : '') + 
            window.location.hash;
        window.history.replaceState({}, document.title, newUrl);
    }
})();
</script>
"""


gr.set_static_paths(paths=[utils.MEDIA_DIR])

with gr.Blocks(title="Trackio Dashboard", css=css, head=javascript) as demo:
    with gr.Sidebar(open=False) as sidebar:
        logo = gr.Markdown(
            f"""
                <img src='/gradio_api/file={utils.TRACKIO_LOGO_DIR}/trackio_logo_type_light_transparent.png' width='80%' class='logo-light'>
                <img src='/gradio_api/file={utils.TRACKIO_LOGO_DIR}/trackio_logo_type_dark_transparent.png' width='80%' class='logo-dark'>            
            """
        )
        project_dd = gr.Dropdown(label="Project", allow_custom_value=True)

        embed_code = gr.Code(
            label="Embed this view",
            max_lines=2,
            lines=2,
            language="html",
            visible=bool(os.environ.get("SPACE_HOST")),
        )
        run_tb = gr.Textbox(label="Runs", placeholder="Type to filter...")
        run_cb = gr.CheckboxGroup(
            label="Runs",
            choices=[],
            interactive=True,
            elem_id="run-cb",
            show_select_all=True,
        )
        gr.HTML("<hr>")
        realtime_cb = gr.Checkbox(label="Refresh metrics realtime", value=True)
        smoothing_slider = gr.Slider(
            label="Smoothing Factor",
            minimum=0,
            maximum=20,
            value=10,
            step=1,
            info="0 = no smoothing",
        )
        x_axis_dd = gr.Dropdown(
            label="X-axis",
            choices=["step", "time"],
            value="step",
        )
        log_scale_cb = gr.Checkbox(label="Log scale X-axis", value=False)
        metric_filter_tb = gr.Textbox(
            label="Metric Filter (regex)",
            placeholder="e.g., loss|ndcg@10|gpu",
            value="",
            info="Filter metrics using regex patterns. Leave empty to show all metrics.",
        )

    navbar = gr.Navbar(value=[("Metrics", ""), ("Runs", "/runs")], main_page_name=False)
    timer = gr.Timer(value=1)
    metrics_subset = gr.State([])
    user_interacted_with_run_cb = gr.State(False)
    selected_runs_from_url = gr.State([])

    gr.on(
        [demo.load],
        fn=configure,
        outputs=[
            metrics_subset,
            sidebar,
            metric_filter_tb,
            selected_runs_from_url,
            navbar,
        ],
        queue=False,
        api_name=False,
    )
    gr.on(
        [demo.load],
        fn=fns.get_projects,
        outputs=project_dd,
        show_progress="hidden",
        queue=False,
        api_name=False,
    )
    gr.on(
        [timer.tick],
        fn=update_runs,
        inputs=[
            project_dd,
            run_tb,
            user_interacted_with_run_cb,
            selected_runs_from_url,
        ],
        outputs=[run_cb, run_tb],
        show_progress="hidden",
        api_name=False,
    )
    gr.on(
        [timer.tick],
        fn=lambda: gr.Dropdown(info=fns.get_project_info()),
        outputs=[project_dd],
        show_progress="hidden",
        api_name=False,
    )
    gr.on(
        [demo.load, project_dd.change],
        fn=update_runs,
        inputs=[project_dd, run_tb, gr.State(False), selected_runs_from_url],
        outputs=[run_cb, run_tb],
        show_progress="hidden",
        queue=False,
        api_name=False,
    ).then(
        fn=update_x_axis_choices,
        inputs=[project_dd, run_cb],
        outputs=x_axis_dd,
        show_progress="hidden",
        queue=False,
        api_name=False,
    ).then(
        fn=utils.generate_embed_code,
        inputs=[project_dd, metric_filter_tb, run_cb],
        outputs=[embed_code],
        show_progress="hidden",
        api_name=False,
        queue=False,
    ).then(
        fns.update_navbar_value,
        inputs=[project_dd],
        outputs=[navbar],
        show_progress="hidden",
        api_name=False,
        queue=False,
    )

    gr.on(
        [run_cb.input],
        fn=update_x_axis_choices,
        inputs=[project_dd, run_cb],
        outputs=x_axis_dd,
        show_progress="hidden",
        queue=False,
        api_name=False,
    )
    gr.on(
        [metric_filter_tb.change, run_cb.change],
        fn=utils.generate_embed_code,
        inputs=[project_dd, metric_filter_tb, run_cb],
        outputs=embed_code,
        show_progress="hidden",
        api_name=False,
        queue=False,
    )

    realtime_cb.change(
        fn=toggle_timer,
        inputs=realtime_cb,
        outputs=timer,
        api_name=False,
        queue=False,
    )
    run_cb.input(
        fn=lambda: True,
        outputs=user_interacted_with_run_cb,
        api_name=False,
        queue=False,
    )
    run_tb.input(
        fn=filter_runs,
        inputs=[project_dd, run_tb],
        outputs=run_cb,
        api_name=False,
        queue=False,
    )

    gr.api(
        fn=upload_db_to_space,
        api_name="upload_db_to_space",
    )
    gr.api(
        fn=bulk_upload_media,
        api_name="bulk_upload_media",
    )
    gr.api(
        fn=log,
        api_name="log",
    )
    gr.api(
        fn=bulk_log,
        api_name="bulk_log",
    )

    x_lim = gr.State(None)
    last_steps = gr.State({})

    def update_x_lim(select_data: gr.SelectData):
        return select_data.index

    def update_last_steps(project):
        """Check the last step for each run to detect when new data is available."""
        if not project:
            return {}
        return SQLiteStorage.get_max_steps_for_runs(project)

    timer.tick(
        fn=update_last_steps,
        inputs=[project_dd],
        outputs=last_steps,
        show_progress="hidden",
        api_name=False,
    )

    @gr.render(
        triggers=[
            demo.load,
            run_cb.change,
            last_steps.change,
            smoothing_slider.change,
            x_lim.change,
            x_axis_dd.change,
            log_scale_cb.change,
            metric_filter_tb.change,
        ],
        inputs=[
            project_dd,
            run_cb,
            smoothing_slider,
            metrics_subset,
            x_lim,
            x_axis_dd,
            log_scale_cb,
            metric_filter_tb,
        ],
        show_progress="hidden",
        queue=False,
    )
    def update_dashboard(
        project,
        runs,
        smoothing_granularity,
        metrics_subset,
        x_lim_value,
        x_axis,
        log_scale,
        metric_filter,
    ):
        dfs = []
        images_by_run = {}
        original_runs = runs.copy()

        for run in runs:
            df, images_by_key = load_run_data(
                project, run, smoothing_granularity, x_axis, log_scale
            )
            if df is not None:
                dfs.append(df)
                images_by_run[run] = images_by_key

        if dfs:
            if smoothing_granularity > 0:
                original_dfs = []
                smoothed_dfs = []
                for df in dfs:
                    original_data = df[df["data_type"] == "original"]
                    smoothed_data = df[df["data_type"] == "smoothed"]
                    if not original_data.empty:
                        original_dfs.append(original_data)
                    if not smoothed_data.empty:
                        smoothed_dfs.append(smoothed_data)

                all_dfs = original_dfs + smoothed_dfs
                master_df = (
                    pd.concat(all_dfs, ignore_index=True) if all_dfs else pd.DataFrame()
                )

            else:
                master_df = pd.concat(dfs, ignore_index=True)
        else:
            master_df = pd.DataFrame()

        if master_df.empty:
<<<<<<< HEAD
            if space_id := os.environ.get("SPACE_ID", "abidlabs/trackio-1234"):
                gr.Markdown(INSTRUCTIONS_SPACES.format(space_id))
            else:
                gr.Markdown(INSTRUCTIONS_LOCAL)
=======
>>>>>>> 73eca211
            return

        x_column = "step"
        if dfs and not dfs[0].empty and "x_axis" in dfs[0].columns:
            x_column = dfs[0]["x_axis"].iloc[0]

        numeric_cols = master_df.select_dtypes(include="number").columns
        numeric_cols = [c for c in numeric_cols if c not in utils.RESERVED_KEYS]
        if x_column and x_column in numeric_cols:
            numeric_cols.remove(x_column)

        if metrics_subset:
            numeric_cols = [c for c in numeric_cols if c in metrics_subset]

        if metric_filter and metric_filter.strip():
            numeric_cols = filter_metrics_by_regex(list(numeric_cols), metric_filter)

        nested_metric_groups = utils.group_metrics_with_subprefixes(list(numeric_cols))
        color_map = utils.get_color_mapping(original_runs, smoothing_granularity > 0)

        metric_idx = 0
        for group_name in sorted(nested_metric_groups.keys()):
            group_data = nested_metric_groups[group_name]

            total_plot_count = sum(
                1
                for m in group_data["direct_metrics"]
                if not master_df.dropna(subset=[m]).empty
            ) + sum(
                sum(1 for m in metrics if not master_df.dropna(subset=[m]).empty)
                for metrics in group_data["subgroups"].values()
            )
            group_label = (
                f"{group_name} ({total_plot_count})"
                if total_plot_count > 0
                else group_name
            )

            with gr.Accordion(
                label=group_label,
                open=True,
                key=f"accordion-{group_name}",
                preserved_by_key=["value", "open"],
            ):
                if group_data["direct_metrics"]:
                    with gr.Draggable(
                        key=f"row-{group_name}-direct", orientation="row"
                    ):
                        for metric_name in group_data["direct_metrics"]:
                            metric_df = master_df.dropna(subset=[metric_name])
                            color = "run" if "run" in metric_df.columns else None
                            if not metric_df.empty:
                                plot = gr.LinePlot(
                                    utils.downsample(
                                        metric_df,
                                        x_column,
                                        metric_name,
                                        color,
                                        x_lim_value,
                                    ),
                                    x=x_column,
                                    y=metric_name,
                                    y_title=metric_name.split("/")[-1],
                                    color=color,
                                    color_map=color_map,
                                    title=metric_name,
                                    key=f"plot-{metric_idx}",
                                    preserved_by_key=None,
                                    x_lim=x_lim_value,
                                    show_fullscreen_button=True,
                                    min_width=400,
                                )
                                plot.select(
                                    update_x_lim,
                                    outputs=x_lim,
                                    key=f"select-{metric_idx}",
                                )
                                plot.double_click(
                                    lambda: None,
                                    outputs=x_lim,
                                    key=f"double-{metric_idx}",
                                )
                            metric_idx += 1

                if group_data["subgroups"]:
                    for subgroup_name in sorted(group_data["subgroups"].keys()):
                        subgroup_metrics = group_data["subgroups"][subgroup_name]

                        subgroup_plot_count = sum(
                            1
                            for m in subgroup_metrics
                            if not master_df.dropna(subset=[m]).empty
                        )
                        subgroup_label = (
                            f"{subgroup_name} ({subgroup_plot_count})"
                            if subgroup_plot_count > 0
                            else subgroup_name
                        )

                        with gr.Accordion(
                            label=subgroup_label,
                            open=True,
                            key=f"accordion-{group_name}-{subgroup_name}",
                            preserved_by_key=["value", "open"],
                        ):
                            with gr.Draggable(key=f"row-{group_name}-{subgroup_name}"):
                                for metric_name in subgroup_metrics:
                                    metric_df = master_df.dropna(subset=[metric_name])
                                    color = (
                                        "run" if "run" in metric_df.columns else None
                                    )
                                    if not metric_df.empty:
                                        plot = gr.LinePlot(
                                            utils.downsample(
                                                metric_df,
                                                x_column,
                                                metric_name,
                                                color,
                                                x_lim_value,
                                            ),
                                            x=x_column,
                                            y=metric_name,
                                            y_title=metric_name.split("/")[-1],
                                            color=color,
                                            color_map=color_map,
                                            title=metric_name,
                                            key=f"plot-{metric_idx}",
                                            preserved_by_key=None,
                                            x_lim=x_lim_value,
                                            show_fullscreen_button=True,
                                            min_width=400,
                                        )
                                        plot.select(
                                            update_x_lim,
                                            outputs=x_lim,
                                            key=f"select-{metric_idx}",
                                        )
                                        plot.double_click(
                                            lambda: None,
                                            outputs=x_lim,
                                            key=f"double-{metric_idx}",
                                        )
                                    metric_idx += 1
        if images_by_run and any(any(images) for images in images_by_run.values()):
            create_media_section(images_by_run)

        table_cols = master_df.select_dtypes(include="object").columns
        table_cols = [c for c in table_cols if c not in utils.RESERVED_KEYS]
        if metrics_subset:
            table_cols = [c for c in table_cols if c in metrics_subset]
        if metric_filter and metric_filter.strip():
            table_cols = filter_metrics_by_regex(list(table_cols), metric_filter)

        actual_table_count = sum(
            1
            for metric_name in table_cols
            if not (metric_df := master_df.dropna(subset=[metric_name])).empty
            and isinstance(value := metric_df[metric_name].iloc[-1], dict)
            and value.get("_type") == Table.TYPE
        )

        if actual_table_count > 0:
            with gr.Accordion(f"tables ({actual_table_count})", open=True):
                with gr.Row(key="row"):
                    for metric_idx, metric_name in enumerate(table_cols):
                        metric_df = master_df.dropna(subset=[metric_name])
                        if not metric_df.empty:
                            value = metric_df[metric_name].iloc[-1]
                            if (
                                isinstance(value, dict)
                                and "_type" in value
                                and value["_type"] == Table.TYPE
                            ):
                                try:
                                    df = pd.DataFrame(value["_value"])
                                    gr.DataFrame(
                                        df,
                                        label=f"{metric_name} (latest)",
                                        key=f"table-{metric_idx}",
                                        wrap=True,
                                    )
                                except Exception as e:
                                    gr.Warning(
                                        f"Column {metric_name} failed to render as a table: {e}"
                                    )


with demo.route("Runs", show_in_navbar=False):
    run_page.render()
with demo.route("Run", show_in_navbar=False):
    run_detail_page.render()

write_token = secrets.token_urlsafe(32)
demo.write_token = write_token
run_page.write_token = write_token
run_detail_page.write_token = write_token

if __name__ == "__main__":
    demo.launch(allowed_paths=[utils.TRACKIO_LOGO_DIR], show_api=False, show_error=True)<|MERGE_RESOLUTION|>--- conflicted
+++ resolved
@@ -36,7 +36,6 @@
     from ui.runs import run_page
 
 
-<<<<<<< HEAD
 INSTRUCTIONS_SPACES = """
 ## Start logging with Trackio 🤗
 
@@ -94,8 +93,6 @@
 """
 
 
-=======
->>>>>>> 73eca211
 def get_runs(project) -> list[str]:
     if not project:
         return []
@@ -802,13 +799,10 @@
             master_df = pd.DataFrame()
 
         if master_df.empty:
-<<<<<<< HEAD
             if space_id := os.environ.get("SPACE_ID", "abidlabs/trackio-1234"):
                 gr.Markdown(INSTRUCTIONS_SPACES.format(space_id))
             else:
                 gr.Markdown(INSTRUCTIONS_LOCAL)
-=======
->>>>>>> 73eca211
             return
 
         x_column = "step"
