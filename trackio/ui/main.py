"""The main page for the Trackio UI."""

import os
import re
import secrets
import shutil
from dataclasses import dataclass
from typing import Any

import gradio as gr
import numpy as np
import pandas as pd
import plotly.graph_objects as go

try:
    import trackio.utils as utils
    from trackio.histogram import Histogram
    from trackio.media import FileStorage, TrackioAudio, TrackioImage, TrackioVideo
    from trackio.sqlite_storage import SQLiteStorage
    from trackio.table import Table
    from trackio.typehints import LogEntry, UploadEntry
    from trackio.ui import fns
    from trackio.ui.helpers.run_selection import RunSelection
    from trackio.ui.run_detail import run_detail_page
    from trackio.ui.runs import run_page
except ImportError:
    import utils
    from histogram import Histogram
    from media import FileStorage, TrackioAudio, TrackioImage, TrackioVideo
    from sqlite_storage import SQLiteStorage
    from table import Table
    from typehints import LogEntry, UploadEntry
    from ui import fns
    from ui.helpers.run_selection import RunSelection
    from ui.run_detail import run_detail_page
    from ui.runs import run_page


INSTRUCTIONS_SPACES = """
## Start logging with Trackio 🤗

To start logging to this Trackio dashboard, first make sure you have the Trackio library installed. You can do this by running:

```bash
pip install trackio
```

Then, start logging to this Trackio dashboard by passing in the `space_id` to `trackio.init()`:

```python
import trackio
trackio.init(project="my-project", space_id="{}")
```

Then call `trackio.log()` to log metrics.

```python
for i in range(10):
    trackio.log({{"loss": 1/(i+1)}})
```

Finally, call `trackio.finish()` to finish the run.

```python
trackio.finish()
```
"""

INSTRUCTIONS_LOCAL = """
## Start logging with Trackio 🤗
 
You can create a new project by calling `trackio.init()`:

```python
import trackio
trackio.init(project="my-project")
 ```

Then call `trackio.log()` to log metrics.

```python
for i in range(10):
    trackio.log({"loss": 1/(i+1)})
```

Finally, call `trackio.finish()` to finish the run.

```python
trackio.finish()
```

Read the [Trackio documentation](https://huggingface.co/docs/trackio/en/index) for more examples.
"""


def get_runs(project) -> list[str]:
    if not project:
        return []
    return SQLiteStorage.get_runs(project)


def get_available_metrics(project: str, runs: list[str]) -> list[str]:
    """Get all available metrics across all runs for x-axis selection."""
    if not project or not runs:
        return ["step", "time"]

    all_metrics = set()
    for run in runs:
        metrics = SQLiteStorage.get_logs(project, run)
        if metrics:
            df = pd.DataFrame(metrics)
            numeric_cols = df.select_dtypes(include="number").columns
            numeric_cols = [c for c in numeric_cols if c not in utils.RESERVED_KEYS]
            all_metrics.update(numeric_cols)

    all_metrics.add("step")
    all_metrics.add("time")

    sorted_metrics = utils.sort_metrics_by_prefix(list(all_metrics))

    result = ["step", "time"]
    for metric in sorted_metrics:
        if metric not in result:
            result.append(metric)

    return result


@dataclass
class MediaData:
    caption: str | None
    file_path: str
    type: str


def extract_media(logs: list[dict]) -> dict[str, list[MediaData]]:
    media_by_key: dict[str, list[MediaData]] = {}
    logs = sorted(logs, key=lambda x: x.get("step", 0))
    for log in logs:
        for key, value in log.items():
            if isinstance(value, dict):
                type = value.get("_type")
                if (
                    type == TrackioImage.TYPE
                    or type == TrackioVideo.TYPE
                    or type == TrackioAudio.TYPE
                ):
                    if key not in media_by_key:
                        media_by_key[key] = []
                    try:
                        media_data = MediaData(
                            file_path=utils.MEDIA_DIR / value.get("file_path"),
                            type=type,
                            caption=value.get("caption"),
                        )
                        media_by_key[key].append(media_data)
                    except Exception as e:
                        print(f"Media currently unavailable: {key}: {e}")
    return media_by_key


def load_run_data(
    project: str | None,
    run: str | None,
    smoothing_granularity: int,
    x_axis: str,
    log_scale_x: bool = False,
    log_scale_y: bool = False,
) -> tuple[pd.DataFrame, dict]:
    if not project or not run:
        return None, None

    logs = SQLiteStorage.get_logs(project, run)
    if not logs:
        return None, None

    media = extract_media(logs)
    df = pd.DataFrame(logs)

    if "step" not in df.columns:
        df["step"] = range(len(df))

    if x_axis == "time" and "timestamp" in df.columns:
        df["timestamp"] = pd.to_datetime(df["timestamp"])
        first_timestamp = df["timestamp"].min()
        df["time"] = (df["timestamp"] - first_timestamp).dt.total_seconds()
        x_column = "time"
    elif x_axis == "step":
        x_column = "step"
    else:
        x_column = x_axis

    if log_scale_x and x_column in df.columns:
        x_vals = df[x_column]
        if (x_vals <= 0).any():
            df[x_column] = np.log10(np.maximum(x_vals, 0) + 1)
        else:
            df[x_column] = np.log10(x_vals)

    if log_scale_y:
        numeric_cols = df.select_dtypes(include="number").columns
        y_cols = [
            c for c in numeric_cols if c not in utils.RESERVED_KEYS and c != x_column
        ]
        for y_col in y_cols:
            if y_col in df.columns:
                y_vals = df[y_col]
                if (y_vals <= 0).any():
                    df[y_col] = np.log10(np.maximum(y_vals, 0) + 1)
                else:
                    df[y_col] = np.log10(y_vals)

    if smoothing_granularity > 0:
        numeric_cols = df.select_dtypes(include="number").columns
        numeric_cols = [c for c in numeric_cols if c not in utils.RESERVED_KEYS]

        df_original = df.copy()
        df_original["run"] = run
        df_original["data_type"] = "original"

        df_smoothed = df.copy()
        window_size = max(3, min(smoothing_granularity, len(df)))
        df_smoothed[numeric_cols] = (
            df_smoothed[numeric_cols]
            .rolling(window=window_size, center=True, min_periods=1)
            .mean()
        )
        df_smoothed["run"] = f"{run}_smoothed"
        df_smoothed["data_type"] = "smoothed"

        combined_df = pd.concat([df_original, df_smoothed], ignore_index=True)
        combined_df["x_axis"] = x_column
        return combined_df, media
    else:
        df["run"] = run
        df["data_type"] = "original"
        df["x_axis"] = x_column
        return df, media


def refresh_runs(
    project: str | None,
    filter_text: str | None,
    selection: RunSelection,
    selected_runs_from_url: list[str] | None = None,
):
    if project is None:
        runs: list[str] = []
    else:
        runs = get_runs(project)
        if filter_text:
            runs = [r for r in runs if filter_text in r]

    preferred = None
    if selected_runs_from_url:
        preferred = [r for r in runs if r in selected_runs_from_url]

    did_change = selection.update_choices(runs, preferred)
    return (
        fns.run_checkbox_update(selection) if did_change else gr.CheckboxGroup(),
        gr.Textbox(label=f"Runs ({len(runs)})"),
        selection,
    )


def generate_embed(project: str, metrics: str, selection: RunSelection) -> str:
    return utils.generate_embed_code(project, metrics, selection.selected)


def update_x_axis_choices(project, selection):
    """Update x-axis dropdown choices based on available metrics."""
    runs = selection.selected
    available_metrics = get_available_metrics(project, runs)
    return gr.Dropdown(
        label="X-axis",
        choices=available_metrics,
        value="step",
    )


def toggle_timer(cb_value):
    if cb_value:
        return gr.Timer(active=True)
    else:
        return gr.Timer(active=False)


def upload_db_to_space(
    project: str, uploaded_db: gr.FileData, hf_token: str | None
) -> None:
    """
    Uploads the database of a local Trackio project to a Hugging Face Space.
    """
    fns.check_hf_token_has_write_access(hf_token)
    db_project_path = SQLiteStorage.get_project_db_path(project)
    if os.path.exists(db_project_path):
        raise gr.Error(
            f"Trackio database file already exists for project {project}, cannot overwrite."
        )
    os.makedirs(os.path.dirname(db_project_path), exist_ok=True)
    shutil.copy(uploaded_db["path"], db_project_path)


def bulk_upload_media(uploads: list[UploadEntry], hf_token: str | None) -> None:
    """
    Uploads media files to a Trackio dashboard. Each entry in the list is a tuple of the project, run, and media file to be uploaded.
    """
    fns.check_hf_token_has_write_access(hf_token)
    for upload in uploads:
        media_path = FileStorage.init_project_media_path(
            upload["project"], upload["run"], upload["step"]
        )
        shutil.copy(upload["uploaded_file"]["path"], media_path)


def log(
    project: str,
    run: str,
    metrics: dict[str, Any],
    step: int | None,
    hf_token: str | None,
) -> None:
    """
    Note: this method is not used in the latest versions of Trackio (replaced by bulk_log) but
    is kept for backwards compatibility for users who are connecting to a newer version of
    a Trackio Spaces dashboard with an older version of Trackio installed locally.
    """
    fns.check_hf_token_has_write_access(hf_token)
    SQLiteStorage.log(project=project, run=run, metrics=metrics, step=step)


def bulk_log(
    logs: list[LogEntry],
    hf_token: str | None,
) -> None:
    """
    Logs a list of metrics to a Trackio dashboard. Each entry in the list is a dictionary of the project, run, a dictionary of metrics, and optionally, a step and config.
    """
    fns.check_hf_token_has_write_access(hf_token)

    logs_by_run = {}
    for log_entry in logs:
        key = (log_entry["project"], log_entry["run"])
        if key not in logs_by_run:
            logs_by_run[key] = {"metrics": [], "steps": [], "config": None}
        logs_by_run[key]["metrics"].append(log_entry["metrics"])
        logs_by_run[key]["steps"].append(log_entry.get("step"))
        if log_entry.get("config") and logs_by_run[key]["config"] is None:
            logs_by_run[key]["config"] = log_entry["config"]

    for (project, run), data in logs_by_run.items():
        SQLiteStorage.bulk_log(
            project=project,
            run=run,
            metrics_list=data["metrics"],
            steps=data["steps"],
            config=data["config"],
        )


def get_metric_values(
    project: str,
    run: str,
    metric_name: str,
) -> list[dict]:
    """
    Get all values for a specific metric in a project/run.
    Returns a list of dictionaries with timestamp, step, and value.
    """
    return SQLiteStorage.get_metric_values(project, run, metric_name)


def get_runs_for_project(
    project: str,
) -> list[str]:
    """
    Get all runs for a given project.
    Returns a list of run names.
    """
    return SQLiteStorage.get_runs(project)


def get_metrics_for_run(
    project: str,
    run: str,
) -> list[str]:
    """
    Get all metrics for a given project and run.
    Returns a list of metric names.
    """
    return SQLiteStorage.get_all_metrics_for_run(project, run)


def filter_metrics_by_regex(metrics: list[str], filter_pattern: str) -> list[str]:
    """
    Filter metrics using regex pattern.

    Args:
        metrics: List of metric names to filter
        filter_pattern: Regex pattern to match against metric names

    Returns:
        List of metric names that match the pattern
    """
    if not filter_pattern.strip():
        return metrics

    try:
        pattern = re.compile(filter_pattern, re.IGNORECASE)
        return [metric for metric in metrics if pattern.search(metric)]
    except re.error:
        return [
            metric for metric in metrics if filter_pattern.lower() in metric.lower()
        ]


def get_all_projects() -> list[str]:
    """
    Get all project names.
    Returns a list of project names.
    """
    return SQLiteStorage.get_projects()


def get_project_summary(project: str) -> dict:
    """
    Get a summary of a project including number of runs and recent activity.

    Args:
        project: Project name

    Returns:
        Dictionary with project summary information
    """
    runs = SQLiteStorage.get_runs(project)
    if not runs:
        return {"project": project, "num_runs": 0, "runs": [], "last_activity": None}

    last_steps = SQLiteStorage.get_max_steps_for_runs(project)

    return {
        "project": project,
        "num_runs": len(runs),
        "runs": runs,
        "last_activity": max(last_steps.values()) if last_steps else None,
    }


def get_run_summary(project: str, run: str) -> dict:
    """
    Get a summary of a specific run including metrics and configuration.

    Args:
        project: Project name
        run: Run name

    Returns:
        Dictionary with run summary information
    """
    logs = SQLiteStorage.get_logs(project, run)
    metrics = SQLiteStorage.get_all_metrics_for_run(project, run)

    if not logs:
        return {
            "project": project,
            "run": run,
            "num_logs": 0,
            "metrics": [],
            "config": None,
            "last_step": None,
        }

    df = pd.DataFrame(logs)
    config = logs[0].get("config") if logs else None
    last_step = df["step"].max() if "step" in df.columns else len(logs) - 1

    return {
        "project": project,
        "run": run,
        "num_logs": len(logs),
        "metrics": metrics,
        "config": config,
        "last_step": last_step,
    }


def configure(request: gr.Request):
    sidebar_param = request.query_params.get("sidebar")
    match sidebar_param:
        case "collapsed":
            sidebar = gr.Sidebar(open=False, visible=True)
        case "hidden":
            sidebar = gr.Sidebar(open=False, visible=False)
        case _:
            sidebar = gr.Sidebar(open=True, visible=True)

    metrics_param = request.query_params.get("metrics", "")
    runs_param = request.query_params.get("runs", "")
    selected_runs = runs_param.split(",") if runs_param else []
    navbar_param = request.query_params.get("navbar")
    x_min_param = request.query_params.get("xmin")
    x_max_param = request.query_params.get("xmax")
    x_min = float(x_min_param) if x_min_param is not None else None
    x_max = float(x_max_param) if x_max_param is not None else None
    smoothing_param = request.query_params.get("smoothing")
    smoothing_value = int(smoothing_param) if smoothing_param is not None else 10

    match navbar_param:
        case "hidden":
            navbar = gr.Navbar(visible=False)
        case _:
            navbar = gr.Navbar(visible=True)

    return (
        [],
        sidebar,
        metrics_param,
        selected_runs,
        navbar,
        [x_min, x_max],
        smoothing_value,
    )


def create_media_section(media_by_run: dict[str, dict[str, list[MediaData]]]):
    with gr.Accordion(label="media"):
        with gr.Group(elem_classes=("media-group")):
            for run, media_by_key in media_by_run.items():
                with gr.Tab(label=run, elem_classes=("media-tab")):
                    for key, media_items in media_by_key.items():
                        image_and_video = [
                            item
                            for item in media_items
                            if item.type in [TrackioImage.TYPE, TrackioVideo.TYPE]
                        ]
                        audio = [
                            item
                            for item in media_items
                            if item.type == TrackioAudio.TYPE
                        ]
                        if image_and_video:
                            gr.Gallery(
                                [
                                    (item.file_path, item.caption)
                                    for item in image_and_video
                                ],
                                label=key,
                                columns=6,
                                elem_classes=("media-gallery"),
                            )
                        if audio:
                            with gr.Accordion(
                                label=key, elem_classes=("media-audio-accordion")
                            ):
                                for i in range(0, len(audio), 3):
                                    with gr.Row(elem_classes=("media-audio-row")):
                                        for item in audio[i : i + 3]:
                                            gr.Audio(
                                                value=item.file_path,
                                                label=item.caption,
                                                elem_classes=("media-audio-item"),
                                            )


css = """
#run-cb .wrap { gap: 2px; }
#run-cb .wrap label {
    line-height: 1;
    padding: 6px;
}
.logo-light { display: block; } 
.logo-dark { display: none; }
.dark .logo-light { display: none; }
.dark .logo-dark { display: block; }
.dark .caption-label { color: white; }

.info-container {
    position: relative;
    display: inline;
}
.info-checkbox {
    position: absolute;
    opacity: 0;
    pointer-events: none;
}
.info-icon {
    border-bottom: 1px dotted;
    cursor: pointer;
    user-select: none;
    color: var(--color-accent);
}
.info-expandable {
    display: none;
    opacity: 0;
    transition: opacity 0.2s ease-in-out;
}
.info-checkbox:checked ~ .info-expandable {
    display: inline;
    opacity: 1;
}
.info-icon:hover { opacity: 0.8; }
.accent-link { font-weight: bold; }

.media-gallery .fixed-height { min-height: 275px; }
.media-group, .media-group > div { background: none; }
.media-group .tabs { padding: 0.5em; }
.media-tab { max-height: 500px; overflow-y: scroll; }
.media-audio-accordion > button { 
    border-bottom-width: 1px;
    padding-bottom: 3px;
}
.media-audio-item {
    border-width: 1px !important;
    border-radius: 0.5em;
}
.media-audio-row {
    gap: 0.25em;
    margin-bottom: 0.25em;
}
"""

javascript = """
<script>
function setCookie(name, value, days) {
    var expires = "";
    if (days) {
        var date = new Date();
        date.setTime(date.getTime() + (days * 24 * 60 * 60 * 1000));
        expires = "; expires=" + date.toUTCString();
    }
    document.cookie = name + "=" + (value || "") + expires + "; path=/; SameSite=Lax";
}

function getCookie(name) {
    var nameEQ = name + "=";
    var ca = document.cookie.split(';');
    for(var i=0;i < ca.length;i++) {
        var c = ca[i];
        while (c.charAt(0)==' ') c = c.substring(1,c.length);
        if (c.indexOf(nameEQ) == 0) return c.substring(nameEQ.length,c.length);
    }
    return null;
}

(function() {
    const urlParams = new URLSearchParams(window.location.search);
    const writeToken = urlParams.get('write_token');
    
    if (writeToken) {
        setCookie('trackio_write_token', writeToken, 7);
                
        // Only remove write_token from URL if not in iframe
        // In iframes, keep it in URL as cookies may be blocked
        const inIframe = window.self !== window.top;
        if (!inIframe) {
            urlParams.delete('write_token');
            const newUrl = window.location.pathname + 
                (urlParams.toString() ? '?' + urlParams.toString() : '') + 
                window.location.hash;
            window.history.replaceState({}, document.title, newUrl);
        }
    }
})();
</script>
"""


gr.set_static_paths(paths=[utils.MEDIA_DIR])

with gr.Blocks(title="Trackio Dashboard", css=css, head=javascript) as demo:
    with gr.Sidebar(open=False) as sidebar:
        logo_urls = utils.get_logo_urls()
        logo = gr.Markdown(
            f"""
                <img src='{logo_urls["light"]}' width='80%' class='logo-light'>
                <img src='{logo_urls["dark"]}' width='80%' class='logo-dark'>            
            """
        )
        project_dd = gr.Dropdown(label="Project", allow_custom_value=True)

        embed_code = gr.Code(
            label="Embed this view",
            max_lines=2,
            lines=2,
            language="html",
            visible=bool(os.environ.get("SPACE_HOST")),
        )
        with gr.Group():
            run_tb = gr.Textbox(label="Runs", placeholder="Type to filter...")
            run_group_by_dd = gr.Dropdown(label="Group by...", choices=[], value=None)
            grouped_runs_panel = gr.Group(visible=False)
            run_cb = gr.CheckboxGroup(
                label="Runs",
                choices=[],
                interactive=True,
                elem_id="run-cb",
                show_select_all=True,
            )

        gr.HTML("<hr>")
        realtime_cb = gr.Checkbox(label="Refresh metrics realtime", value=True)
        smoothing_slider = gr.Slider(
            label="Smoothing Factor",
            minimum=0,
            maximum=20,
            value=10,
            step=1,
            info="0 = no smoothing",
        )
        x_axis_dd = gr.Dropdown(
            label="X-axis",
            choices=["step", "time"],
            value="step",
        )
        log_scale_x_cb = gr.Checkbox(label="Log scale X-axis", value=False)
        log_scale_y_cb = gr.Checkbox(label="Log scale Y-axis", value=False)
        metric_filter_tb = gr.Textbox(
            label="Metric Filter (regex)",
            placeholder="e.g., loss|ndcg@10|gpu",
            value="",
            info="Filter metrics using regex patterns. Leave empty to show all metrics.",
        )

    navbar = gr.Navbar(value=[("Metrics", ""), ("Runs", "/runs")], main_page_name=False)
    timer = gr.Timer(value=1)
    metrics_subset = gr.State([])
    selected_runs_from_url = gr.State([])
    run_selection_state = gr.State(RunSelection())
    x_lim = gr.State(None)

    gr.on(
        [demo.load],
        fn=configure,
        outputs=[
            metrics_subset,
            sidebar,
            metric_filter_tb,
            selected_runs_from_url,
            navbar,
            x_lim,
            smoothing_slider,
        ],
        queue=False,
        api_name=False,
    )
    gr.on(
        [demo.load],
        fn=fns.get_projects,
        outputs=project_dd,
        show_progress="hidden",
        queue=False,
        api_name=False,
    )
    gr.on(
        [timer.tick],
        fn=refresh_runs,
        inputs=[project_dd, run_tb, run_selection_state, selected_runs_from_url],
        outputs=[run_cb, run_tb, run_selection_state],
        show_progress="hidden",
        api_name=False,
    )
    gr.on(
        [timer.tick],
        fn=lambda: gr.Dropdown(info=fns.get_project_info()),
        outputs=[project_dd],
        show_progress="hidden",
        api_name=False,
    )
    gr.on(
        [demo.load, project_dd.change],
        fn=refresh_runs,
        inputs=[project_dd, run_tb, run_selection_state, selected_runs_from_url],
        outputs=[run_cb, run_tb, run_selection_state],
        show_progress="hidden",
        queue=False,
        api_name=False,
    ).then(
        fn=update_x_axis_choices,
        inputs=[project_dd, run_selection_state],
        outputs=x_axis_dd,
        show_progress="hidden",
        queue=False,
        api_name=False,
    ).then(
        fn=generate_embed,
        inputs=[project_dd, metric_filter_tb, run_selection_state],
        outputs=[embed_code],
        show_progress="hidden",
        api_name=False,
        queue=False,
    ).then(
        fns.update_navbar_value,
        inputs=[project_dd],
        outputs=[navbar],
        show_progress="hidden",
        api_name=False,
        queue=False,
    ).then(
        fn=fns.get_group_by_fields,
        inputs=[project_dd],
        outputs=[run_group_by_dd],
        show_progress="hidden",
        api_name=False,
        queue=False,
    )

    gr.on(
        [run_cb.input],
        fn=update_x_axis_choices,
        inputs=[project_dd, run_selection_state],
        outputs=x_axis_dd,
        show_progress="hidden",
        queue=False,
        api_name=False,
    )
    gr.on(
        [metric_filter_tb.change, run_cb.change],
        fn=generate_embed,
        inputs=[project_dd, metric_filter_tb, run_selection_state],
        outputs=embed_code,
        show_progress="hidden",
        api_name=False,
        queue=False,
    )

    def toggle_group_view(group_by_dd):
        return (
            gr.CheckboxGroup(visible=not bool(group_by_dd)),
            gr.Group(visible=bool(group_by_dd)),
        )

    gr.on(
        [run_group_by_dd.change],
        fn=toggle_group_view,
        inputs=[run_group_by_dd],
        outputs=[run_cb, grouped_runs_panel],
        show_progress="hidden",
        api_name=False,
        queue=False,
    )

    realtime_cb.change(
        fn=toggle_timer,
        inputs=realtime_cb,
        outputs=timer,
        api_name=False,
        queue=False,
    )
    run_cb.input(
        fn=fns.handle_run_checkbox_change,
        inputs=[run_cb, run_selection_state],
        outputs=run_selection_state,
        api_name=False,
        queue=False,
    ).then(
        fn=generate_embed,
        inputs=[project_dd, metric_filter_tb, run_selection_state],
        outputs=embed_code,
        show_progress="hidden",
        api_name=False,
        queue=False,
    )
    run_tb.input(
        fn=refresh_runs,
        inputs=[project_dd, run_tb, run_selection_state],
        outputs=[run_cb, run_tb, run_selection_state],
        api_name=False,
        queue=False,
        show_progress="hidden",
    )

    gr.api(
        fn=upload_db_to_space,
        api_name="upload_db_to_space",
    )
    gr.api(
        fn=bulk_upload_media,
        api_name="bulk_upload_media",
    )
    gr.api(
        fn=log,
        api_name="log",
    )
    gr.api(
        fn=bulk_log,
        api_name="bulk_log",
    )
    gr.api(
        fn=get_metric_values,
        api_name="get_metric_values",
    )
    gr.api(
        fn=get_runs_for_project,
        api_name="get_runs_for_project",
    )
    gr.api(
        fn=get_metrics_for_run,
        api_name="get_metrics_for_run",
    )
    gr.api(
        fn=get_all_projects,
        api_name="get_all_projects",
    )
    gr.api(
        fn=get_project_summary,
        api_name="get_project_summary",
    )
    gr.api(
        fn=get_run_summary,
        api_name="get_run_summary",
    )

    last_steps = gr.State({})

    def update_x_lim(select_data: gr.SelectData):
        return select_data.index

    def update_last_steps(project):
        """Check the last step for each run to detect when new data is available."""
        if not project:
            return {}
        return SQLiteStorage.get_max_steps_for_runs(project)

    timer.tick(
        fn=update_last_steps,
        inputs=[project_dd],
        outputs=last_steps,
        show_progress="hidden",
        api_name=False,
    )

    @gr.render(
        triggers=[
            demo.load,
            run_cb.change,
            last_steps.change,
            smoothing_slider.change,
            x_lim.change,
            x_axis_dd.change,
            log_scale_x_cb.change,
            log_scale_y_cb.change,
            metric_filter_tb.change,
        ],
        inputs=[
            project_dd,
            run_cb,
            smoothing_slider,
            metrics_subset,
            x_lim,
            x_axis_dd,
            log_scale_x_cb,
            log_scale_y_cb,
            metric_filter_tb,
        ],
        show_progress="hidden",
        queue=False,
    )
    def update_dashboard(
        project,
        runs,
        smoothing_granularity,
        metrics_subset,
        x_lim_value,
        x_axis,
        log_scale_x,
        log_scale_y,
        metric_filter,
    ):
        dfs = []
        media_by_run = {}
        original_runs = runs.copy()

        for run in runs:
            df, media_by_key = load_run_data(
                project, run, smoothing_granularity, x_axis, log_scale_x, log_scale_y
            )
            if df is not None:
                dfs.append(df)
                media_by_run[run] = media_by_key

        if dfs:
            if smoothing_granularity > 0:
                original_dfs = []
                smoothed_dfs = []
                for df in dfs:
                    original_data = df[df["data_type"] == "original"]
                    smoothed_data = df[df["data_type"] == "smoothed"]
                    if not original_data.empty:
                        original_dfs.append(original_data)
                    if not smoothed_data.empty:
                        smoothed_dfs.append(smoothed_data)

                all_dfs = original_dfs + smoothed_dfs
                master_df = (
                    pd.concat(all_dfs, ignore_index=True) if all_dfs else pd.DataFrame()
                )

            else:
                master_df = pd.concat(dfs, ignore_index=True)
        else:
            master_df = pd.DataFrame()

        if master_df.empty:
            if not SQLiteStorage.get_projects():
                if space_id := utils.get_space():
                    gr.Markdown(INSTRUCTIONS_SPACES.format(space_id))
                else:
                    gr.Markdown(INSTRUCTIONS_LOCAL)
            else:
                gr.Markdown("*Waiting for runs to appear...*")
            return

        x_column = "step"
        if dfs and not dfs[0].empty and "x_axis" in dfs[0].columns:
            x_column = dfs[0]["x_axis"].iloc[0]

        numeric_cols = master_df.select_dtypes(include="number").columns
        numeric_cols = [c for c in numeric_cols if c not in utils.RESERVED_KEYS]
        if x_column and x_column in numeric_cols:
            numeric_cols.remove(x_column)

        if metrics_subset:
            numeric_cols = [c for c in numeric_cols if c in metrics_subset]

        if metric_filter and metric_filter.strip():
            numeric_cols = filter_metrics_by_regex(list(numeric_cols), metric_filter)

        ordered_groups, nested_metric_groups = utils.order_metrics_by_plot_preference(
            list(numeric_cols)
        )
        color_map = utils.get_color_mapping(original_runs, smoothing_granularity > 0)

        metric_idx = 0
        for group_name in ordered_groups:
            group_data = nested_metric_groups[group_name]

            total_plot_count = sum(
                1
                for m in group_data["direct_metrics"]
                if not master_df.dropna(subset=[m]).empty
            ) + sum(
                sum(1 for m in metrics if not master_df.dropna(subset=[m]).empty)
                for metrics in group_data["subgroups"].values()
            )
            group_label = (
                f"{group_name} ({total_plot_count})"
                if total_plot_count > 0
                else group_name
            )

            with gr.Accordion(
                label=group_label,
                open=True,
                key=f"accordion-{group_name}",
                preserved_by_key=["value", "open"],
            ):
                if group_data["direct_metrics"]:
                    with gr.Draggable(
                        key=f"row-{group_name}-direct", orientation="row"
                    ):
                        for metric_name in group_data["direct_metrics"]:
                            metric_df = master_df.dropna(subset=[metric_name])
                            color = "run" if "run" in metric_df.columns else None
                            downsampled_df, updated_x_lim = utils.downsample(
                                metric_df,
                                x_column,
                                metric_name,
                                color,
                                x_lim_value,
                            )
                            if not metric_df.empty:
                                plot = gr.LinePlot(
                                    downsampled_df,
                                    x=x_column,
                                    y=metric_name,
                                    y_title=metric_name.split("/")[-1],
                                    color=color,
                                    color_map=color_map,
                                    title=metric_name,
                                    key=f"plot-{metric_idx}",
                                    preserved_by_key=None,
                                    x_lim=updated_x_lim,
                                    show_fullscreen_button=True,
                                    min_width=400,
                                    show_export_button=True,
                                )
                                plot.select(
                                    update_x_lim,
                                    outputs=x_lim,
                                    key=f"select-{metric_idx}",
                                )
                                plot.double_click(
                                    lambda: None,
                                    outputs=x_lim,
                                    key=f"double-{metric_idx}",
                                )
                            metric_idx += 1

                if group_data["subgroups"]:
                    for subgroup_name in sorted(group_data["subgroups"].keys()):
                        subgroup_metrics = group_data["subgroups"][subgroup_name]

                        subgroup_plot_count = sum(
                            1
                            for m in subgroup_metrics
                            if not master_df.dropna(subset=[m]).empty
                        )
                        subgroup_label = (
                            f"{subgroup_name} ({subgroup_plot_count})"
                            if subgroup_plot_count > 0
                            else subgroup_name
                        )

                        with gr.Accordion(
                            label=subgroup_label,
                            open=True,
                            key=f"accordion-{group_name}-{subgroup_name}",
                            preserved_by_key=["value", "open"],
                        ):
                            with gr.Draggable(
                                key=f"row-{group_name}-{subgroup_name}",
                                orientation="row",
                            ):
                                for metric_name in subgroup_metrics:
                                    metric_df = master_df.dropna(subset=[metric_name])
                                    color = (
                                        "run" if "run" in metric_df.columns else None
                                    )
                                    downsampled_df, updated_x_lim = utils.downsample(
                                        metric_df,
                                        x_column,
                                        metric_name,
                                        color,
                                        x_lim_value,
                                    )
                                    if not metric_df.empty:
                                        plot = gr.LinePlot(
                                            downsampled_df,
                                            x=x_column,
                                            y=metric_name,
                                            y_title=metric_name.split("/")[-1],
                                            color=color,
                                            color_map=color_map,
                                            title=metric_name,
                                            key=f"plot-{metric_idx}",
                                            preserved_by_key=None,
                                            x_lim=updated_x_lim,
                                            show_fullscreen_button=True,
                                            min_width=400,
                                            show_export_button=True,
                                        )
                                        plot.select(
                                            update_x_lim,
                                            outputs=x_lim,
                                            key=f"select-{metric_idx}",
                                        )
                                        plot.double_click(
                                            lambda: None,
                                            outputs=x_lim,
                                            key=f"double-{metric_idx}",
                                        )
                                    metric_idx += 1
        if media_by_run and any(any(media) for media in media_by_run.values()):
            create_media_section(media_by_run)

        table_cols = master_df.select_dtypes(include="object").columns
        table_cols = [c for c in table_cols if c not in utils.RESERVED_KEYS]
        if metrics_subset:
            table_cols = [c for c in table_cols if c in metrics_subset]
        if metric_filter and metric_filter.strip():
            table_cols = filter_metrics_by_regex(list(table_cols), metric_filter)

        actual_table_count = sum(
            1
            for metric_name in table_cols
            if not (metric_df := master_df.dropna(subset=[metric_name])).empty
            and isinstance(value := metric_df[metric_name].iloc[-1], dict)
            and value.get("_type") == Table.TYPE
        )

        if actual_table_count > 0:
            with gr.Accordion(f"tables ({actual_table_count})", open=True):
                with gr.Row(key="row"):
                    for metric_idx, metric_name in enumerate(table_cols):
                        metric_df = master_df.dropna(subset=[metric_name])
                        if not metric_df.empty:
<<<<<<< HEAD
                            table_dfs = []
                            for value in metric_df[metric_name]:
                                if (
                                    isinstance(value, dict)
                                    and value.get("_type") == Table.TYPE
                                ):
                                    try:
                                        table_dfs.append(pd.DataFrame(value["_value"]))
                                    except Exception as e:
                                        gr.Warning(
                                            f"Column {metric_name} table load failed: {e}"
                                        )

                            if table_dfs:
                                combined_df = pd.concat(table_dfs, ignore_index=True)
                                gr.DataFrame(
                                    combined_df,
                                    label=f"{metric_name}",
                                    key=f"table-{metric_idx}",
                                    wrap=True,
                                )
=======
                            value = metric_df[metric_name].iloc[-1]
                            if (
                                isinstance(value, dict)
                                and "_type" in value
                                and value["_type"] == Table.TYPE
                            ):
                                try:
                                    processed_data = Table.to_display_format(
                                        value["_value"]
                                    )
                                    df = pd.DataFrame(processed_data)

                                    gr.DataFrame(
                                        df,
                                        label=f"{metric_name} (latest)",
                                        key=f"table-{metric_idx}",
                                        wrap=True,
                                        datatype="markdown",
                                    )
                                except Exception as e:
                                    gr.Warning(
                                        f"Column {metric_name} failed to render as a table: {e}"
                                    )
>>>>>>> 6857cbbe

        histogram_cols = set(master_df.columns) - {
            "run",
            "step",
            "timestamp",
            "data_type",
        }
        if metrics_subset:
            histogram_cols = [c for c in histogram_cols if c in metrics_subset]
        if metric_filter and metric_filter.strip():
            histogram_cols = filter_metrics_by_regex(
                list(histogram_cols), metric_filter
            )

        actual_histogram_count = sum(
            1
            for metric_name in histogram_cols
            if not (metric_df := master_df.dropna(subset=[metric_name])).empty
            and isinstance(value := metric_df[metric_name].iloc[-1], dict)
            and value.get("_type") == Histogram.TYPE
        )

        if actual_histogram_count > 0:
            with gr.Accordion(f"histograms ({actual_histogram_count})", open=True):
                with gr.Row(key="histogram-row"):
                    for metric_idx, metric_name in enumerate(histogram_cols):
                        metric_df = master_df.dropna(subset=[metric_name])
                        if not metric_df.empty:
                            first_value = metric_df[metric_name].iloc[0]
                            if (
                                isinstance(first_value, dict)
                                and "_type" in first_value
                                and first_value["_type"] == Histogram.TYPE
                            ):
                                try:
                                    steps = []
                                    all_bins = None
                                    heatmap_data = []

                                    for _, row in metric_df.iterrows():
                                        step = row.get("step", len(steps))
                                        hist_data = row[metric_name]

                                        if (
                                            isinstance(hist_data, dict)
                                            and hist_data.get("_type") == Histogram.TYPE
                                        ):
                                            bins = hist_data.get("bins", [])
                                            values = hist_data.get("values", [])

                                            if len(bins) > 0 and len(values) > 0:
                                                steps.append(step)

                                                if all_bins is None:
                                                    all_bins = bins

                                                heatmap_data.append(values)

                                    if len(steps) > 0 and all_bins is not None:
                                        bin_centers = [
                                            (all_bins[i] + all_bins[i + 1]) / 2
                                            for i in range(len(all_bins) - 1)
                                        ]

                                        fig = go.Figure(
                                            data=go.Heatmap(
                                                z=np.array(heatmap_data).T,
                                                x=steps,
                                                y=bin_centers,
                                                colorscale="Blues",
                                                colorbar=dict(title="Count"),
                                                hovertemplate="Step: %{x}<br>Value: %{y:.3f}<br>Count: %{z}<extra></extra>",
                                            )
                                        )

                                        fig.update_layout(
                                            title=metric_name,
                                            xaxis_title="Step",
                                            yaxis_title="Value",
                                            height=400,
                                            showlegend=False,
                                        )

                                        gr.Plot(
                                            fig,
                                            key=f"histogram-{metric_idx}",
                                            preserved_by_key=None,
                                        )
                                except Exception as e:
                                    gr.Warning(
                                        f"Column {metric_name} failed to render as a histogram: {e}"
                                    )

    with grouped_runs_panel:

        @gr.render(
            triggers=[
                demo.load,
                project_dd.change,
                run_group_by_dd.change,
                run_tb.input,
                run_selection_state.change,
                last_steps.change,
            ],
            inputs=[project_dd, run_group_by_dd, run_tb, run_selection_state],
            show_progress="hidden",
            queue=False,
        )
        def render_grouped_runs(project, group_key, filter_text, selection):
            if not group_key:
                return
            selection = selection or RunSelection()
            groups = fns.group_runs_by_config(project, group_key, filter_text)

            for label, runs in groups.items():
                ordered_current = utils.ordered_subset(runs, selection.selected)

                with gr.Group():
                    show_group_cb = gr.Checkbox(
                        label="Show/Hide",
                        value=bool(ordered_current),
                        key=f"show-cb-{group_key}-{label}",
                        preserved_by_key=["value"],
                    )

                    with gr.Accordion(
                        f"{label} ({len(runs)})",
                        open=False,
                        key=f"accordion-{group_key}-{label}",
                        preserved_by_key=["open"],
                    ):
                        group_cb = gr.CheckboxGroup(
                            choices=runs,
                            value=ordered_current,
                            show_label=False,
                            key=f"group-cb-{group_key}-{label}",
                            preserved_by_key=None,
                        )

                        gr.on(
                            [group_cb.change],
                            fn=fns.handle_group_checkbox_change,
                            inputs=[
                                group_cb,
                                run_selection_state,
                                gr.State(runs),
                            ],
                            outputs=[
                                run_selection_state,
                                group_cb,
                                run_cb,
                            ],
                            show_progress="hidden",
                            api_name=False,
                            queue=False,
                        )

                        gr.on(
                            [show_group_cb.change],
                            fn=fns.handle_group_toggle,
                            inputs=[
                                show_group_cb,
                                run_selection_state,
                                gr.State(runs),
                            ],
                            outputs=[run_selection_state, group_cb, run_cb],
                            show_progress="hidden",
                            api_name=False,
                            queue=False,
                        )


with demo.route("Runs", show_in_navbar=False):
    run_page.render()
with demo.route("Run", show_in_navbar=False):
    run_detail_page.render()

write_token = secrets.token_urlsafe(32)
demo.write_token = write_token
run_page.write_token = write_token
run_detail_page.write_token = write_token

if __name__ == "__main__":
    demo.launch(
        allowed_paths=[utils.TRACKIO_LOGO_DIR, utils.TRACKIO_DIR],
        show_api=False,
        show_error=True,
    )<|MERGE_RESOLUTION|>--- conflicted
+++ resolved
@@ -1184,7 +1184,6 @@
                     for metric_idx, metric_name in enumerate(table_cols):
                         metric_df = master_df.dropna(subset=[metric_name])
                         if not metric_df.empty:
-<<<<<<< HEAD
                             table_dfs = []
                             for value in metric_df[metric_name]:
                                 if (
@@ -1206,31 +1205,6 @@
                                     key=f"table-{metric_idx}",
                                     wrap=True,
                                 )
-=======
-                            value = metric_df[metric_name].iloc[-1]
-                            if (
-                                isinstance(value, dict)
-                                and "_type" in value
-                                and value["_type"] == Table.TYPE
-                            ):
-                                try:
-                                    processed_data = Table.to_display_format(
-                                        value["_value"]
-                                    )
-                                    df = pd.DataFrame(processed_data)
-
-                                    gr.DataFrame(
-                                        df,
-                                        label=f"{metric_name} (latest)",
-                                        key=f"table-{metric_idx}",
-                                        wrap=True,
-                                        datatype="markdown",
-                                    )
-                                except Exception as e:
-                                    gr.Warning(
-                                        f"Column {metric_name} failed to render as a table: {e}"
-                                    )
->>>>>>> 6857cbbe
 
         histogram_cols = set(master_df.columns) - {
             "run",
