--- conflicted
+++ resolved
@@ -1,8 +1,5 @@
-<<<<<<< HEAD
+import math
 import os
-=======
-import math
->>>>>>> 40e22b47
 import re
 import sys
 import time
@@ -573,7 +570,6 @@
         return None
 
 
-<<<<<<< HEAD
 def generate_embed_code(project: str, metrics: str, selected_runs: list = None) -> str:
     """Generate the embed iframe code based on current settings."""
     space_host = os.environ.get("SPACE_HOST", "")
@@ -600,7 +596,8 @@
     return (
         f'<iframe src="{embed_url}" style="width:1600px; height:500px; border:0;"></iframe>'
     )
-=======
+
+
 def serialize_values(metrics):
     """
     Serialize infinity and NaN values in metrics dict to make it JSON-compliant.
@@ -665,5 +662,4 @@
             result[key] = float("nan")
         else:
             result[key] = value
-    return result
->>>>>>> 40e22b47
+    return result