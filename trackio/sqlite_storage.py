--- conflicted
+++ resolved
@@ -18,29 +18,6 @@
 
 
 class SQLiteStorage:
-<<<<<<< HEAD
-=======
-    def __init__(
-        self, project: str, name: str, config: dict, dataset_id: str | None = None
-    ):
-        self.project = project
-        self.name = name
-        self.config = config
-        self.db_path = self._get_project_db_path(project)
-        self.dataset_id = dataset_id
-        self.scheduler = self._get_scheduler()
-
-        os.makedirs(TRACKIO_DIR, exist_ok=True)
-        if not (Path(TRACKIO_DIR) / "README.md").exists():
-            with open(Path(TRACKIO_DIR) / "README.md", "w") as f:
-                f.write(
-                    "---\ntags:\n - trackio\n---\n\nThis directory/dataset contains runs logged by Trackio. Each run is stored in a separate sqlite database file."
-                )
-
-        self._init_db()
-        self._save_config()
-
->>>>>>> f7ee9739
     @staticmethod
     def _get_project_db_path(project: str) -> str:
         """Get the database path for a specific project."""
