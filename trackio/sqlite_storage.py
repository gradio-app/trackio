import os
import platform
import sqlite3
import time
from datetime import datetime
from pathlib import Path
from threading import Lock

try:
    import fcntl
except ImportError:  # fcntl is not available on Windows
    fcntl = None

import huggingface_hub as hf
import orjson
import pandas as pd

try:  # absolute imports when installed from PyPI
    from trackio.commit_scheduler import CommitScheduler
    from trackio.dummy_commit_scheduler import DummyCommitScheduler
    from trackio.utils import (
        TRACKIO_DIR,
        deserialize_values,
        serialize_values,
    )
except ImportError:  # relative imports when installed from source on Spaces
    from commit_scheduler import CommitScheduler
    from dummy_commit_scheduler import DummyCommitScheduler
    from utils import TRACKIO_DIR, deserialize_values, serialize_values

DB_EXT = ".db"


class ProcessLock:
    """A file-based lock that works across processes. Is a no-op on Windows."""

    def __init__(self, lockfile_path: Path):
        self.lockfile_path = lockfile_path
        self.lockfile = None
        self.is_windows = platform.system() == "Windows"

    def __enter__(self):
        """Acquire the lock with retry logic."""
        if self.is_windows:
            return self
        self.lockfile_path.parent.mkdir(parents=True, exist_ok=True)
        self.lockfile = open(self.lockfile_path, "w")

        max_retries = 100
        for attempt in range(max_retries):
            try:
                fcntl.flock(self.lockfile.fileno(), fcntl.LOCK_EX | fcntl.LOCK_NB)
                return self
            except IOError:
                if attempt < max_retries - 1:
                    time.sleep(0.1)
                else:
                    raise IOError("Could not acquire database lock after 10 seconds")

    def __exit__(self, exc_type, exc_val, exc_tb):
        """Release the lock."""
        if self.is_windows:
            return

        if self.lockfile:
            fcntl.flock(self.lockfile.fileno(), fcntl.LOCK_UN)
            self.lockfile.close()


def _cleanup_wal_sidecars(db_path: Path) -> None:
    """Best-effort delete leftover SQLite sidecars to avoid 'disk I/O error'."""
    for suffix in ("-wal", "-shm"):
        side = Path(str(db_path) + suffix)
        try:
            if side.exists():
                side.unlink()
        except Exception:
            pass


class SQLiteStorage:
    _dataset_import_attempted = False
    _current_scheduler: CommitScheduler | DummyCommitScheduler | None = None
    _scheduler_lock = Lock()

    @staticmethod
    def _get_connection(db_path: Path) -> sqlite3.Connection:
        conn = sqlite3.connect(str(db_path), timeout=30.0)
        # Keep WAL for concurrency + performance on many small writes
        conn.execute("PRAGMA journal_mode = WAL")
        # ---- Minimal perf tweaks for many tiny transactions ----
        # NORMAL = fsync at critical points only (safer than OFF, much faster than FULL)
        conn.execute("PRAGMA synchronous = NORMAL")
        # Keep temp data in memory to avoid disk hits during small writes
        conn.execute("PRAGMA temp_store = MEMORY")
        # Give SQLite a bit more room for cache (negative = KB, engine-managed)
        conn.execute("PRAGMA cache_size = -20000")
        # --------------------------------------------------------
        conn.row_factory = sqlite3.Row
        return conn

    @staticmethod
    def _get_process_lock(project: str) -> ProcessLock:
        lockfile_path = TRACKIO_DIR / f"{project}.lock"
        return ProcessLock(lockfile_path)

    @staticmethod
    def get_project_db_filename(project: str) -> str:
        """Get the database filename for a specific project."""
        safe_project_name = "".join(
            c for c in project if c.isalnum() or c in ("-", "_")
        ).rstrip()
        if not safe_project_name:
            safe_project_name = "default"
        return f"{safe_project_name}{DB_EXT}"

    @staticmethod
    def get_project_db_path(project: str) -> Path:
        """Get the database path for a specific project."""
        filename = SQLiteStorage.get_project_db_filename(project)
        return TRACKIO_DIR / filename

    @staticmethod
    def init_db(project: str) -> Path:
        """
        Initialize the SQLite database with required tables.
        Returns the database path.
        """
        db_path = SQLiteStorage.get_project_db_path(project)
        db_path.parent.mkdir(parents=True, exist_ok=True)
        with SQLiteStorage._get_process_lock(project):
            with sqlite3.connect(str(db_path), timeout=30.0) as conn:
                conn.execute("PRAGMA journal_mode = WAL")
                conn.execute("PRAGMA synchronous = NORMAL")
                conn.execute("PRAGMA temp_store = MEMORY")
                conn.execute("PRAGMA cache_size = -20000")
                cursor = conn.cursor()
                cursor.execute(
                    """
                    CREATE TABLE IF NOT EXISTS metrics (
                        id INTEGER PRIMARY KEY AUTOINCREMENT,
                        timestamp TEXT NOT NULL,
                        run_name TEXT NOT NULL,
                        step INTEGER NOT NULL,
                        metrics TEXT NOT NULL
                    )
                    """
                )
                cursor.execute(
                    """
                    CREATE TABLE IF NOT EXISTS configs (
                        id INTEGER PRIMARY KEY AUTOINCREMENT,
                        run_name TEXT NOT NULL,
                        config TEXT NOT NULL,
                        created_at TEXT NOT NULL,
                        UNIQUE(run_name)
                    )
                    """
                )
                cursor.execute(
                    """
                    CREATE INDEX IF NOT EXISTS idx_metrics_run_step
                    ON metrics(run_name, step)
                    """
                )
                cursor.execute(
                    """
                    CREATE INDEX IF NOT EXISTS idx_configs_run_name
                    ON configs(run_name)
                    """
                )
                cursor.execute(
                    """
                    CREATE INDEX IF NOT EXISTS idx_metrics_run_timestamp
                    ON metrics(run_name, timestamp)
                    """
                )
                conn.commit()
        return db_path

    @staticmethod
    def export_to_parquet():
        """
        Exports all projects' DB files as Parquet under the same path but with extension ".parquet".
        """
        if not TRACKIO_DIR.exists():
            return
<<<<<<< HEAD

        all_paths = os.listdir(TRACKIO_DIR)
        db_names = [f for f in all_paths if f.endswith(DB_EXT)]

        # Only skip if there are no DBs and no prior dataset import
        if not db_names and not SQLiteStorage._dataset_import_attempted:
            return

=======
        if not TRACKIO_DIR.exists():
            return

        all_paths = os.listdir(TRACKIO_DIR)
        db_names = [f for f in all_paths if f.endswith(DB_EXT)]
>>>>>>> 4e5e65fe
        for db_name in db_names:
            db_path = TRACKIO_DIR / db_name
            parquet_path = db_path.with_suffix(".parquet")
            if (not parquet_path.exists()) or (
                db_path.stat().st_mtime > parquet_path.stat().st_mtime
            ):
                with sqlite3.connect(str(db_path)) as conn:
                    df = pd.read_sql("SELECT * FROM metrics", conn)
<<<<<<< HEAD

                # Expand JSON "metrics" column into scalar columns
=======
                # break out the single JSON metrics column into individual columns
>>>>>>> 4e5e65fe
                metrics = df["metrics"].copy()
                metrics = pd.DataFrame(
                    metrics.apply(
                        lambda x: deserialize_values(orjson.loads(x))
                    ).values.tolist(),
                    index=df.index,
                )
                del df["metrics"]
                for col in metrics.columns:
                    df[col] = metrics[col]

                df.to_parquet(parquet_path)

    @staticmethod
    def _cleanup_wal_sidecars(db_path: Path) -> None:
        """Remove leftover -wal/-shm files for a DB basename (prevents disk I/O errors)."""
        for suffix in ("-wal", "-shm"):
            sidecar = Path(str(db_path) + suffix)
            try:
                if sidecar.exists():
                    sidecar.unlink()
            except Exception:
                pass

    @staticmethod
    def import_from_parquet():
        """
        Imports to all DB files that have matching files under the same path but with extension ".parquet".
        """
        if not TRACKIO_DIR.exists():
            return

        all_paths = os.listdir(TRACKIO_DIR)
        parquet_names = [f for f in all_paths if f.endswith(".parquet")]
        for pq_name in parquet_names:
            parquet_path = TRACKIO_DIR / pq_name
            db_path = parquet_path.with_suffix(DB_EXT)

<<<<<<< HEAD
            # Remove stale WAL/SHM sidecars that may remain after tests delete the main DB
            _cleanup_wal_sidecars(db_path)

            df = pd.read_parquet(parquet_path)

            # Normalize to a single JSON 'metrics' column if needed
            if "metrics" not in df.columns:
=======
            SQLiteStorage._cleanup_wal_sidecars(db_path)

            df = pd.read_parquet(parquet_path)
            # fix up df to have a single JSON metrics column
            if "metrics" not in df.columns:
                # separate other columns from metrics
>>>>>>> 4e5e65fe
                metrics = df.copy()
                other_cols = ["id", "timestamp", "run_name", "step"]
                df = df[other_cols]
                for col in other_cols:
<<<<<<< HEAD
                    if col in metrics:
                        del metrics[col]
                records = orjson.loads(metrics.to_json(orient="records"))
                df["metrics"] = [orjson.dumps(serialize_values(row)) for row in records]

            # Write using default journal mode (no WAL) so we don't create sidecars during import
            with sqlite3.connect(str(db_path), timeout=30.0) as conn:
                conn.execute("PRAGMA journal_mode=DELETE")
=======
                    del metrics[col]
                # combine them all into a single metrics col
                metrics = orjson.loads(metrics.to_json(orient="records"))
                df["metrics"] = [orjson.dumps(serialize_values(row)) for row in metrics]

            with sqlite3.connect(str(db_path), timeout=30.0) as conn:
>>>>>>> 4e5e65fe
                df.to_sql("metrics", conn, if_exists="replace", index=False)
                conn.commit()

    @staticmethod
    def get_scheduler():
        """
        Get the scheduler for the database based on the environment variables.
        This applies to both local and Spaces.
        """
        with SQLiteStorage._scheduler_lock:
            if SQLiteStorage._current_scheduler is not None:
                return SQLiteStorage._current_scheduler
            hf_token = os.environ.get("HF_TOKEN")
            dataset_id = os.environ.get("TRACKIO_DATASET_ID")
            space_repo_name = os.environ.get("SPACE_REPO_NAME")
            if dataset_id is None or space_repo_name is None:
                scheduler = DummyCommitScheduler()
            else:
                scheduler = CommitScheduler(
                    repo_id=dataset_id,
                    repo_type="dataset",
                    folder_path=TRACKIO_DIR,
                    private=True,
                    allow_patterns=["*.parquet", "media/**/*"],
                    squash_history=True,
                    token=hf_token,
                    on_before_commit=SQLiteStorage.export_to_parquet,
                )
            SQLiteStorage._current_scheduler = scheduler
            return scheduler

    @staticmethod
    def log(project: str, run: str, metrics: dict, step: int | None = None):
        """
        Safely log metrics to the database. Before logging, this method will ensure the database exists
        and is set up with the correct tables. It also uses a cross-process lock to prevent
        database locking errors when multiple processes access the same database.

        This method is not used in the latest versions of Trackio (replaced by bulk_log) but
        is kept for backwards compatibility for users who are connecting to a newer version of
        a Trackio Spaces dashboard with an older version of Trackio installed locally.
        """
        db_path = SQLiteStorage.init_db(project)
        with SQLiteStorage._get_process_lock(project):
            with SQLiteStorage._get_connection(db_path) as conn:
                cursor = conn.cursor()
                cursor.execute(
                    """
                    SELECT MAX(step) 
                    FROM metrics 
                    WHERE run_name = ?
                    """,
                    (run,),
                )
                last_step = cursor.fetchone()[0]
                current_step = (
                    0
                    if step is None and last_step is None
                    else (step if step is not None else last_step + 1)
                )
                current_timestamp = datetime.now().isoformat()
                cursor.execute(
                    """
                    INSERT INTO metrics
                    (timestamp, run_name, step, metrics)
                    VALUES (?, ?, ?, ?)
                    """,
                    (
                        current_timestamp,
                        run,
                        current_step,
                        orjson.dumps(serialize_values(metrics)),
                    ),
                )
                conn.commit()

    @staticmethod
    def bulk_log(
        project: str,
        run: str,
        metrics_list: list[dict],
        steps: list[int] | None = None,
        timestamps: list[str] | None = None,
        config: dict | None = None,
    ):
        if not metrics_list:
            return

        if timestamps is None:
            timestamps = [datetime.now().isoformat()] * len(metrics_list)

        db_path = SQLiteStorage.init_db(project)
        with SQLiteStorage._get_process_lock(project):
            with SQLiteStorage._get_connection(db_path) as conn:
                cursor = conn.cursor()

                if steps is None:
                    steps = list(range(len(metrics_list)))
                elif any(s is None for s in steps):
                    cursor.execute(
                        "SELECT MAX(step) FROM metrics WHERE run_name = ?", (run,)
                    )
                    last_step = cursor.fetchone()[0]
                    current_step = 0 if last_step is None else last_step + 1
<<<<<<< HEAD
                    fixed = []
                    for s in steps:
                        if s is None:
                            fixed.append(current_step)
=======
                    processed_steps = []
                    for step in steps:
                        if step is None:
                            processed_steps.append(current_step)
>>>>>>> 4e5e65fe
                            current_step += 1
                        else:
                            fixed.append(s)
                    steps = fixed

                if len(metrics_list) != len(steps) or len(metrics_list) != len(
                    timestamps
                ):
                    raise ValueError(
                        "metrics_list, steps, and timestamps must have the same length"
                    )

                # ---- MEDIA CONVERSION ----
                for i, row in enumerate(metrics_list):
                    for key, val in list(row.items()):
                        # treat any object with _save() and _to_dict() as Trackio media
                        if hasattr(val, "_save") and hasattr(val, "_to_dict"):
                            try:
                                # save with the correct step so file path is stable
                                val._save(project=project, run=run, step=int(steps[i]))
                                payload = (
                                    val._to_dict()
                                )  # expected to include "_type" and "file_path"
                                # sanity check for trackio.* types
                                if isinstance(payload, dict) and payload.get(
                                    "_type", ""
                                ).startswith("trackio."):
                                    if "file_path" not in payload:
                                        raise RuntimeError(
                                            f"Serialized media for '{key}' missing file_path (type={payload.get('_type')})"
                                        )
                                row[key] = payload
                            except Exception as e:
                                raise RuntimeError(
                                    f"Failed to serialize media metric '{key}': {e}"
                                ) from e

                # write rows
                data = []
                for i, metrics in enumerate(metrics_list):
                    # Save any media to disk before serializing
                    saved_metrics = {}
                    for k, v in metrics.items():
                        if hasattr(v, "_save") and hasattr(v, "_to_dict"):
                            v._save(project, run, steps[i] if steps is not None else i)
                            saved_metrics[k] = v._to_dict()
                        else:
                            saved_metrics[k] = v
                    payload = orjson.dumps(serialize_values(saved_metrics))
                    data.append(
                        (
                            timestamps[i],
                            run,
                            steps[i],
                            payload,
                        )
                    )

                cursor.executemany(
                    """
                    INSERT INTO metrics
                    (timestamp, run_name, step, metrics)
                    VALUES (?, ?, ?, ?)
                    """,
                    data,
                )

                if config:
                    current_timestamp = datetime.now().isoformat()
                    cursor.execute(
                        """
                        INSERT OR REPLACE INTO configs
                        (run_name, config, created_at)
                        VALUES (?, ?, ?)
                        """,
                        (
                            run,
                            orjson.dumps(serialize_values(config)),
                            current_timestamp,
                        ),
                    )

                conn.commit()

    @staticmethod
    def get_logs(project: str, run: str) -> list[dict]:
        """Retrieve logs for a specific run. Logs include the step count (int) and the timestamp (datetime object)."""
        db_path = SQLiteStorage.get_project_db_path(project)
        if not db_path.exists():
            return []

        with SQLiteStorage._get_connection(db_path) as conn:
            cursor = conn.cursor()
            cursor.execute(
                """
                SELECT timestamp, step, metrics
                FROM metrics
                WHERE run_name = ?
                ORDER BY timestamp
                """,
                (run,),
            )

            rows = cursor.fetchall()
            results = []
            for row in rows:
                metrics = orjson.loads(row["metrics"])
                metrics = deserialize_values(metrics)
                metrics["timestamp"] = row["timestamp"]
                metrics["step"] = row["step"]
                results.append(metrics)
            return results

    @staticmethod
    def load_from_dataset():
        dataset_id = os.environ.get("TRACKIO_DATASET_ID")
        space_repo_name = os.environ.get("SPACE_REPO_NAME")
        if dataset_id is not None and space_repo_name is not None:
            hfapi = hf.HfApi()
            updated = False
            if not TRACKIO_DIR.exists():
                TRACKIO_DIR.mkdir(parents=True, exist_ok=True)
            with SQLiteStorage.get_scheduler().lock:
                try:
                    files = hfapi.list_repo_files(dataset_id, repo_type="dataset")
                    for file in files:
                        # Download parquet and media assets
                        if not (file.endswith(".parquet") or file.startswith("media/")):
                            continue
                        if (TRACKIO_DIR / file).exists():
                            continue
                        hf.hf_hub_download(
                            dataset_id, file, repo_type="dataset", local_dir=TRACKIO_DIR
                        )
                        updated = True
                except hf.errors.EntryNotFoundError:
                    pass
                except hf.errors.RepositoryNotFoundError:
                    pass
                if updated:
                    SQLiteStorage.import_from_parquet()
        SQLiteStorage._dataset_import_attempted = True

    @staticmethod
    def get_projects() -> list[str]:
        """
        Get list of all projects by scanning the database files in the trackio directory.
        """
        if not SQLiteStorage._dataset_import_attempted:
            SQLiteStorage.load_from_dataset()

        projects: set[str] = set()
        if not TRACKIO_DIR.exists():
            return []

        for db_file in TRACKIO_DIR.glob(f"*{DB_EXT}"):
            project_name = db_file.stem
            projects.add(project_name)
        return sorted(projects)

    @staticmethod
    def get_runs(project: str) -> list[str]:
        """Get list of all runs for a project."""
        db_path = SQLiteStorage.get_project_db_path(project)
        if not db_path.exists():
            return []

        with SQLiteStorage._get_connection(db_path) as conn:
            cursor = conn.cursor()
            cursor.execute(
                "SELECT DISTINCT run_name FROM metrics",
            )
            return [row[0] for row in cursor.fetchall()]

    @staticmethod
    def get_max_steps_for_runs(project: str) -> dict[str, int]:
        """Get the maximum step for each run in a project."""
        db_path = SQLiteStorage.get_project_db_path(project)
        if not db_path.exists():
            return {}

        with SQLiteStorage._get_connection(db_path) as conn:
            cursor = conn.cursor()
            cursor.execute(
                """
                SELECT run_name, MAX(step) as max_step
                FROM metrics
                GROUP BY run_name
                """
            )

            results = {}
            for row in cursor.fetchall():
                results[row["run_name"]] = row["max_step"]

            return results

    @staticmethod
    def store_config(project: str, run: str, config: dict) -> None:
        """Store configuration for a run."""
        db_path = SQLiteStorage.init_db(project)

        with SQLiteStorage._get_process_lock(project):
            with SQLiteStorage._get_connection(db_path) as conn:
                cursor = conn.cursor()
                current_timestamp = datetime.now().isoformat()

                cursor.execute(
                    """
                    INSERT OR REPLACE INTO configs
                    (run_name, config, created_at)
                    VALUES (?, ?, ?)
                    """,
                    (run, orjson.dumps(serialize_values(config)), current_timestamp),
                )
                conn.commit()

    @staticmethod
    def get_run_config(project: str, run: str) -> dict | None:
        """Get configuration for a specific run."""
        db_path = SQLiteStorage.get_project_db_path(project)
        if not db_path.exists():
            return None

        with SQLiteStorage._get_connection(db_path) as conn:
            cursor = conn.cursor()
            try:
                cursor.execute(
                    """
                    SELECT config FROM configs WHERE run_name = ?
                    """,
                    (run,),
                )

                row = cursor.fetchone()
                if row:
                    config = orjson.loads(row["config"])
                    return deserialize_values(config)
                return None
            except sqlite3.OperationalError as e:
                if "no such table: configs" in str(e):
                    return None
                raise

    @staticmethod
    def delete_run(project: str, run: str) -> bool:
        """Delete a run from the database (both metrics and config)."""
        db_path = SQLiteStorage.get_project_db_path(project)
        if not db_path.exists():
            return False

        with SQLiteStorage._get_process_lock(project):
            with SQLiteStorage._get_connection(db_path) as conn:
                cursor = conn.cursor()
                try:
                    cursor.execute("DELETE FROM metrics WHERE run_name = ?", (run,))
                    cursor.execute("DELETE FROM configs WHERE run_name = ?", (run,))
                    conn.commit()
                    return True
                except sqlite3.Error:
                    return False

    @staticmethod
    def get_all_run_configs(project: str) -> dict[str, dict]:
        """Get configurations for all runs in a project."""
        db_path = SQLiteStorage.get_project_db_path(project)
        if not db_path.exists():
            return {}

        with SQLiteStorage._get_connection(db_path) as conn:
            cursor = conn.cursor()
            try:
                cursor.execute(
                    """
                    SELECT run_name, config FROM configs
                    """
                )

                results = {}
                for row in cursor.fetchall():
                    config = orjson.loads(row["config"])
                    results[row["run_name"]] = deserialize_values(config)
                return results
            except sqlite3.OperationalError as e:
                if "no such table: configs" in str(e):
                    return {}
                raise

    @staticmethod
    def get_metric_values(project: str, run: str, metric_name: str) -> list[dict]:
        """Get all values for a specific metric in a project/run."""
        db_path = SQLiteStorage.get_project_db_path(project)
        if not db_path.exists():
            return []

        with SQLiteStorage._get_connection(db_path) as conn:
            cursor = conn.cursor()
            cursor.execute(
                """
                SELECT timestamp, step, metrics
                FROM metrics
                WHERE run_name = ?
                ORDER BY timestamp
                """,
                (run,),
            )

            rows = cursor.fetchall()
            results = []
            for row in rows:
                metrics = orjson.loads(row["metrics"])
                metrics = deserialize_values(metrics)
                if metric_name in metrics:
                    results.append(
                        {
                            "timestamp": row["timestamp"],
                            "step": row["step"],
                            "value": metrics[metric_name],
                        }
                    )
            return results

    @staticmethod
    def get_all_metrics_for_run(project: str, run: str) -> list[str]:
        """Get all metric names for a specific project/run."""
        db_path = SQLiteStorage.get_project_db_path(project)
        if not db_path.exists():
            return []

        with SQLiteStorage._get_connection(db_path) as conn:
            cursor = conn.cursor()
            cursor.execute(
                """
                SELECT metrics
                FROM metrics
                WHERE run_name = ?
                ORDER BY timestamp
                """,
                (run,),
            )

            rows = cursor.fetchall()
            all_metrics = set()
            for row in rows:
                metrics = orjson.loads(row["metrics"])
                metrics = deserialize_values(metrics)
                for key in metrics.keys():
                    if key not in ["timestamp", "step"]:
                        all_metrics.add(key)
            return sorted(list(all_metrics))

    def finish(self):
        """Cleanup when run is finished."""
        pass<|MERGE_RESOLUTION|>--- conflicted
+++ resolved
@@ -185,7 +185,6 @@
         """
         if not TRACKIO_DIR.exists():
             return
-<<<<<<< HEAD
 
         all_paths = os.listdir(TRACKIO_DIR)
         db_names = [f for f in all_paths if f.endswith(DB_EXT)]
@@ -194,13 +193,6 @@
         if not db_names and not SQLiteStorage._dataset_import_attempted:
             return
 
-=======
-        if not TRACKIO_DIR.exists():
-            return
-
-        all_paths = os.listdir(TRACKIO_DIR)
-        db_names = [f for f in all_paths if f.endswith(DB_EXT)]
->>>>>>> 4e5e65fe
         for db_name in db_names:
             db_path = TRACKIO_DIR / db_name
             parquet_path = db_path.with_suffix(".parquet")
@@ -209,12 +201,8 @@
             ):
                 with sqlite3.connect(str(db_path)) as conn:
                     df = pd.read_sql("SELECT * FROM metrics", conn)
-<<<<<<< HEAD
 
                 # Expand JSON "metrics" column into scalar columns
-=======
-                # break out the single JSON metrics column into individual columns
->>>>>>> 4e5e65fe
                 metrics = df["metrics"].copy()
                 metrics = pd.DataFrame(
                     metrics.apply(
@@ -253,7 +241,6 @@
             parquet_path = TRACKIO_DIR / pq_name
             db_path = parquet_path.with_suffix(DB_EXT)
 
-<<<<<<< HEAD
             # Remove stale WAL/SHM sidecars that may remain after tests delete the main DB
             _cleanup_wal_sidecars(db_path)
 
@@ -261,19 +248,10 @@
 
             # Normalize to a single JSON 'metrics' column if needed
             if "metrics" not in df.columns:
-=======
-            SQLiteStorage._cleanup_wal_sidecars(db_path)
-
-            df = pd.read_parquet(parquet_path)
-            # fix up df to have a single JSON metrics column
-            if "metrics" not in df.columns:
-                # separate other columns from metrics
->>>>>>> 4e5e65fe
                 metrics = df.copy()
                 other_cols = ["id", "timestamp", "run_name", "step"]
                 df = df[other_cols]
                 for col in other_cols:
-<<<<<<< HEAD
                     if col in metrics:
                         del metrics[col]
                 records = orjson.loads(metrics.to_json(orient="records"))
@@ -282,14 +260,6 @@
             # Write using default journal mode (no WAL) so we don't create sidecars during import
             with sqlite3.connect(str(db_path), timeout=30.0) as conn:
                 conn.execute("PRAGMA journal_mode=DELETE")
-=======
-                    del metrics[col]
-                # combine them all into a single metrics col
-                metrics = orjson.loads(metrics.to_json(orient="records"))
-                df["metrics"] = [orjson.dumps(serialize_values(row)) for row in metrics]
-
-            with sqlite3.connect(str(db_path), timeout=30.0) as conn:
->>>>>>> 4e5e65fe
                 df.to_sql("metrics", conn, if_exists="replace", index=False)
                 conn.commit()
 
@@ -394,17 +364,10 @@
                     )
                     last_step = cursor.fetchone()[0]
                     current_step = 0 if last_step is None else last_step + 1
-<<<<<<< HEAD
-                    fixed = []
-                    for s in steps:
-                        if s is None:
-                            fixed.append(current_step)
-=======
                     processed_steps = []
                     for step in steps:
                         if step is None:
                             processed_steps.append(current_step)
->>>>>>> 4e5e65fe
                             current_step += 1
                         else:
                             fixed.append(s)
