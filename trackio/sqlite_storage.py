import fcntl
import json
import os
import sqlite3
import time
from datetime import datetime
from pathlib import Path
from threading import Lock

import huggingface_hub as hf
import pandas as pd

from trackio.sqlite_types import RunEntry

try:  # absolute imports when installed
    from trackio.commit_scheduler import CommitScheduler
    from trackio.dummy_commit_scheduler import DummyCommitScheduler
    from trackio.utils import (
        TRACKIO_DIR,
        deserialize_values,
        serialize_values,
    )
except Exception:  # relative imports for local execution on Spaces
    from commit_scheduler import CommitScheduler
    from dummy_commit_scheduler import DummyCommitScheduler
    from utils import TRACKIO_DIR, deserialize_values, serialize_values


class ProcessLock:
    """A simple file-based lock that works across processes."""

    def __init__(self, lockfile_path: Path):
        self.lockfile_path = lockfile_path
        self.lockfile = None

    def __enter__(self):
        """Acquire the lock with retry logic."""
        self.lockfile_path.parent.mkdir(parents=True, exist_ok=True)
        self.lockfile = open(self.lockfile_path, "w")

        max_retries = 100
        for attempt in range(max_retries):
            try:
                fcntl.flock(self.lockfile.fileno(), fcntl.LOCK_EX | fcntl.LOCK_NB)
                return self
            except IOError:
                if attempt < max_retries - 1:
                    time.sleep(0.1)
                else:
                    raise IOError("Could not acquire database lock after 10 seconds")

    def __exit__(self, exc_type, exc_val, exc_tb):
        """Release the lock."""
        if self.lockfile:
            fcntl.flock(self.lockfile.fileno(), fcntl.LOCK_UN)
            self.lockfile.close()


class SQLiteStorage:
    _dataset_import_attempted = False
    _current_scheduler: CommitScheduler | DummyCommitScheduler | None = None
    _scheduler_lock = Lock()

    @staticmethod
    def _get_connection(db_path: Path) -> sqlite3.Connection:
<<<<<<< HEAD
        conn = sqlite3.connect(str(db_path))
        conn.execute("PRAGMA foreign_keys = ON")
=======
        conn = sqlite3.connect(str(db_path), timeout=30.0)
        conn.execute("PRAGMA journal_mode = WAL")
>>>>>>> 11692c52
        conn.row_factory = sqlite3.Row
        return conn

    @staticmethod
    def _get_process_lock(project: str) -> ProcessLock:
        lockfile_path = TRACKIO_DIR / f"{project}.lock"
        return ProcessLock(lockfile_path)

    @staticmethod
    def get_project_db_filename(project: str) -> Path:
        """Get the database filename for a specific project."""
        safe_project_name = "".join(
            c for c in project if c.isalnum() or c in ("-", "_")
        ).rstrip()
        if not safe_project_name:
            safe_project_name = "default"
        return f"{safe_project_name}.db"

    @staticmethod
    def get_project_db_path(project: str) -> Path:
        """Get the database path for a specific project."""
        filename = SQLiteStorage.get_project_db_filename(project)
        return TRACKIO_DIR / filename

    @staticmethod
    def init_db(project: str) -> Path:
        """
        Initialize the SQLite database with required tables.
        If there is a dataset ID provided, copies from that dataset instead.
        Returns the database path.
        """
        db_path = SQLiteStorage.get_project_db_path(project)
        db_path.parent.mkdir(parents=True, exist_ok=True)
        with SQLiteStorage._get_process_lock(project):
            with sqlite3.connect(db_path, timeout=30.0) as conn:
                conn.execute("PRAGMA journal_mode = WAL")
                cursor = conn.cursor()
                cursor.execute("""
                    CREATE TABLE IF NOT EXISTS runs (
                        id INTEGER PRIMARY KEY AUTOINCREMENT,
                        name TEXT NOT NULL UNIQUE,
                        group TEXT,
                        created_at TEXT NOT NULL
                    )
                """)
                cursor.execute("""
                    CREATE INDEX IF NOT EXISTS idx_runs_name
                    ON runs(name)
                """)
                cursor.execute("""
                    CREATE TABLE IF NOT EXISTS metrics (
                        id INTEGER PRIMARY KEY AUTOINCREMENT,
                        run_id INTEGER NOT NULL,
                        timestamp TEXT NOT NULL,
                        step INTEGER NOT NULL,
                        metrics TEXT NOT NULL,
                        FOREIGN KEY (run_id) REFERENCES runs(id)
                    )
                """)
                cursor.execute(
                    """
                    CREATE INDEX IF NOT EXISTS idx_metrics_run_step
                    ON metrics(run_id, step)
                    """
                )
                conn.commit()
        return db_path

    @staticmethod
    def export_to_parquet():
        """
        Exports all projects' DB files as Parquet under the same path but with extension ".parquet".
        """
        # don't attempt to export (potentially wrong/blank) data before importing for the first time
        if not SQLiteStorage._dataset_import_attempted:
            return
        all_paths = os.listdir(TRACKIO_DIR)
        db_paths = [f for f in all_paths if f.endswith(".db")]
        for db_path in db_paths:
            db_path = TRACKIO_DIR / db_path
            SQLiteStorage.export_metrics_to_parquet(db_path)
            SQLiteStorage.export_runs_to_parquet(db_path)

    @staticmethod
    def export_metrics_to_parquet(db_path: Path):
        """
        Exports the metrics table to a Parquet file.
        """
        parquet_path = db_path.with_suffix(".metrics.parquet")
        if (not parquet_path.exists()) or (
            db_path.stat().st_mtime > parquet_path.stat().st_mtime
        ):
            with sqlite3.connect(db_path) as conn:
                df = pd.read_sql("SELECT * from metrics", conn)
            # break out the single JSON metrics column into individual columns
            metrics = df["metrics"].copy()
            metrics = pd.DataFrame(
                metrics.apply(
                    lambda x: deserialize_values(json.loads(x))
                ).values.tolist(),
                index=df.index,
            )
            del df["metrics"]
            for col in metrics.columns:
                df[col] = metrics[col]
            df.to_parquet(parquet_path)

    @staticmethod
    def export_runs_to_parquet(db_path: Path):
        """
        Exports the runs table to a Parquet file.
        """
        parquet_path = db_path.with_suffix(".runs.parquet")
        if (not parquet_path.exists()) or (
            db_path.stat().st_mtime > parquet_path.stat().st_mtime
        ):
            with sqlite3.connect(db_path) as conn:
                df = pd.read_sql("SELECT * from runs", conn)
            df.to_parquet(parquet_path)

    @staticmethod
    def import_from_parquet():
        """
        Imports to all DB files that have matching files under the same path but with extension ".parquet".
        """
        for parquet_path in TRACKIO_DIR.glob("*.parquet"):
            db_path = parquet_path.with_suffix("").with_suffix(".db")
            table = parquet_path.stem.split(".")[1]
            df = pd.read_parquet(parquet_path)
            with sqlite3.connect(db_path) as conn:
                if table == "metrics":
                    # fix up df to have a single JSON metrics column
                    if "metrics" not in df.columns:
                        # separate other columns from metrics
                        metrics = df.copy()
                        other_cols = ["id", "timestamp", "run_id", "step"]
                        df = df[other_cols]
                        for col in other_cols:
                            del metrics[col]
                        # combine them all into a single metrics col
                        metrics = json.loads(metrics.to_json(orient="records"))
                        df["metrics"] = [
                            json.dumps(serialize_values(row)) for row in metrics
                        ]
                    df.to_sql("metrics", conn, if_exists="replace", index=False)
                elif table == "runs":
                    df.to_sql("runs", conn, if_exists="replace", index=False)
                else:
                    raise ValueError(f"Unknown table: {table}")

    @staticmethod
    def get_scheduler():
        """
        Get the scheduler for the database based on the environment variables.
        This applies to both local and Spaces.
        """
        with SQLiteStorage._scheduler_lock:
            if SQLiteStorage._current_scheduler is not None:
                return SQLiteStorage._current_scheduler
            hf_token = os.environ.get("HF_TOKEN")
            dataset_id = os.environ.get("TRACKIO_DATASET_ID")
            space_repo_name = os.environ.get("SPACE_REPO_NAME")
            if dataset_id is None or space_repo_name is None:
                scheduler = DummyCommitScheduler()
            else:
                scheduler = CommitScheduler(
                    repo_id=dataset_id,
                    repo_type="dataset",
                    folder_path=TRACKIO_DIR,
                    private=True,
                    allow_patterns=["*.parquet", "media/**/*"],
                    squash_history=True,
                    token=hf_token,
                    on_before_commit=SQLiteStorage.export_to_parquet,
                )
            SQLiteStorage._current_scheduler = scheduler
            return scheduler

    @staticmethod
    def log(project: str, run_id: int, metrics: dict, step: int | None = None):
        """
        Safely log metrics to the database. Before logging, this method will ensure the database exists
        and is set up with the correct tables. It also uses a cross-process lock to prevent
        database locking errors when multiple processes access the same database.

        This method is not used in the latest versions of Trackio (replaced by bulk_log) but
        is kept for backwards compatibility for users who are connecting to a newer version of
        a Trackio Spaces dashboard with an older version of Trackio installed locally.
        """
        db_path = SQLiteStorage.init_db(project)

        with SQLiteStorage._get_process_lock(project):
            with SQLiteStorage._get_connection(db_path) as conn:
                cursor = conn.cursor()

                cursor.execute(
                    """
                    SELECT MAX(step) 
                    FROM metrics 
                    WHERE run_id = ?
                    """,
                    (run_id,),
                )
                last_step = cursor.fetchone()[0]
                if step is None:
                    current_step = 0 if last_step is None else last_step + 1
                else:
                    current_step = step

                current_timestamp = datetime.now().isoformat()

                cursor.execute(
                    """
                    INSERT INTO metrics
                    (timestamp, run_id, step, metrics)
                    VALUES (?, ?, ?, ?)
                    """,
                    (
                        current_timestamp,
                        run_id,
                        current_step,
                        json.dumps(serialize_values(metrics)),
                    ),
                )
                conn.commit()

    @staticmethod
    def bulk_log(
        project: str,
        run_id: int,
        metrics_list: list[dict],
        steps: list[int] | None = None,
        timestamps: list[str] | None = None,
    ):
        """
        Safely log bulk metrics to the database. Before logging, this method will ensure the database exists
        and is set up with the correct tables. It also uses a cross-process lock to prevent
        database locking errors when multiple processes access the same database.
        """
        if not metrics_list:
            return

        if timestamps is None:
            timestamps = [datetime.now().isoformat()] * len(metrics_list)

        db_path = SQLiteStorage.init_db(project)
        with SQLiteStorage._get_process_lock(project):
            with SQLiteStorage._get_connection(db_path) as conn:
                cursor = conn.cursor()

                if steps is None:
                    steps = list(range(len(metrics_list)))
                elif any(s is None for s in steps):
                    cursor.execute(
                        "SELECT MAX(step) FROM metrics WHERE run_id = ?", (run_id,)
                    )
                    last_step = cursor.fetchone()[0]
                    current_step = 0 if last_step is None else last_step + 1

                    processed_steps = []
                    for step in steps:
                        if step is None:
                            processed_steps.append(current_step)
                            current_step += 1
                        else:
                            processed_steps.append(step)
                    steps = processed_steps

                if len(metrics_list) != len(steps) or len(metrics_list) != len(
                    timestamps
                ):
                    raise ValueError(
                        "metrics_list, steps, and timestamps must have the same length"
                    )

                data = []
                for i, metrics in enumerate(metrics_list):
                    data.append(
                        (
                            timestamps[i],
                            run_id,
                            steps[i],
                            json.dumps(serialize_values(metrics)),
                        )
                    )

                cursor.executemany(
                    """
                    INSERT INTO metrics
                    (timestamp, run_id, step, metrics)
                    VALUES (?, ?, ?, ?)
                    """,
                    data,
                )
                conn.commit()

    @staticmethod
    def add_run(project: str, name: str, group: str | None = None) -> int:
        """Add a run to the database and return the ID of the run."""
        db_path = SQLiteStorage.init_db(project)
        with SQLiteStorage.get_scheduler().lock:
            with SQLiteStorage._get_connection(db_path) as conn:
                cursor = conn.cursor()
                cursor.execute(
                    """
                    INSERT INTO runs
                    (name, group, created_at)
                    VALUES (?, ?, ?)
                    """,
                    (name, group, datetime.now().isoformat()),
                )
                conn.commit()
                run_id = cursor.lastrowid
        if run_id is None:
            raise ValueError(f"Failed to add run {name} to database")
        return run_id

    @staticmethod
    def get_run_id(project: str, run: str | None) -> int | None:
        """Get the ID of a run by name."""
        if run is None:
            return None
            
        db_path = SQLiteStorage.init_db(project)
        with SQLiteStorage._get_connection(db_path) as conn:
            cursor = conn.cursor()
            cursor.execute("SELECT id FROM runs WHERE name = ?", (run,))
            result = cursor.fetchone()
            return result[0] if result is not None else None

    @staticmethod
    def get_logs(project: str, run_id: int) -> list[dict]:
        """Retrieve logs for a specific run. Logs include the step count (int) and the timestamp (datetime object)."""
        db_path = SQLiteStorage.get_project_db_path(project)
        if not db_path.exists():
            return []

        with SQLiteStorage._get_connection(db_path) as conn:
            cursor = conn.cursor()
            cursor.execute(
                """
                SELECT timestamp, step, metrics
                FROM metrics
                WHERE run_id = ?
                ORDER BY timestamp
                """,
                (run_id,),
            )

            rows = cursor.fetchall()
            results = []
            for row in rows:
                metrics = json.loads(row["metrics"])
                metrics = deserialize_values(metrics)
                metrics["timestamp"] = row["timestamp"]
                metrics["step"] = row["step"]
                results.append(metrics)
            return results

    @staticmethod
    def load_from_dataset():
        dataset_id = os.environ.get("TRACKIO_DATASET_ID")
        space_repo_name = os.environ.get("SPACE_REPO_NAME")
        if dataset_id is not None and space_repo_name is not None:
            hfapi = hf.HfApi()
            updated = False
            if not TRACKIO_DIR.exists():
                TRACKIO_DIR.mkdir(parents=True, exist_ok=True)
            with SQLiteStorage.get_scheduler().lock:
                try:
                    files = hfapi.list_repo_files(dataset_id, repo_type="dataset")
                    for file in files:
                        # Download parquet and media assets
                        if not (file.endswith(".parquet") or file.startswith("media/")):
                            continue
                        if (TRACKIO_DIR / file).exists():
                            continue
                        hf.hf_hub_download(
                            dataset_id, file, repo_type="dataset", local_dir=TRACKIO_DIR
                        )
                        updated = True
                except hf.errors.EntryNotFoundError:
                    pass
                except hf.errors.RepositoryNotFoundError:
                    pass
                if updated:
                    SQLiteStorage.import_from_parquet()
        SQLiteStorage._dataset_import_attempted = True

    @staticmethod
    def get_projects() -> list[str]:
        """
        Get list of all projects by scanning the database files in the trackio directory.
        """
        if not SQLiteStorage._dataset_import_attempted:
            SQLiteStorage.load_from_dataset()

        projects: set[str] = set()
        if not TRACKIO_DIR.exists():
            return []

        for db_file in TRACKIO_DIR.glob("*.db"):
            project_name = db_file.stem
            projects.add(project_name)
        return sorted(projects)

    @staticmethod
    def get_runs(project: str) -> list[RunEntry]:
        """Get list of all runs for a project."""
        db_path = SQLiteStorage.get_project_db_path(project)
        if not db_path.exists():
            return []

        with SQLiteStorage._get_connection(db_path) as conn:
            cursor = conn.cursor()
            cursor.execute(
                "SELECT * FROM runs",
            )
            return [RunEntry.from_dict(row) for row in cursor.fetchall()]

    @staticmethod
<<<<<<< HEAD
    def get_max_steps_for_runs(project: str, run_ids: list[int]) -> dict[int, int]:
        """Efficiently get the maximum step for multiple runs in a single query."""
        db_path = SQLiteStorage.get_project_db_path(project)
        if not db_path.exists():
            return {run: 0 for run in run_ids}

        with SQLiteStorage._get_connection(db_path) as conn:
            cursor = conn.cursor()
            placeholders = ",".join("?" * len(run_ids))
            cursor.execute(
                f"""
                SELECT run_id, MAX(step) as max_step
                FROM metrics
                WHERE run_id IN ({placeholders})
                GROUP BY run_id
                """,
                run_ids,
            )

            results = {run: 0 for run in run_ids}  # Default to 0 for runs with no data
=======
    def get_max_steps_for_runs(project: str) -> dict[str, int]:
        """Get the maximum step for each run in a project."""
        db_path = SQLiteStorage.get_project_db_path(project)
        if not db_path.exists():
            return {}

        with SQLiteStorage._get_connection(db_path) as conn:
            cursor = conn.cursor()
            cursor.execute(
                """
                SELECT run_name, MAX(step) as max_step
                FROM metrics
                GROUP BY run_name
                """
            )

            results = {}
>>>>>>> 11692c52
            for row in cursor.fetchall():
                results[row["run_id"]] = row["max_step"]

            return results

    def finish(self):
        """Cleanup when run is finished."""
        pass<|MERGE_RESOLUTION|>--- conflicted
+++ resolved
@@ -63,13 +63,9 @@
 
     @staticmethod
     def _get_connection(db_path: Path) -> sqlite3.Connection:
-<<<<<<< HEAD
-        conn = sqlite3.connect(str(db_path))
+        conn = sqlite3.connect(str(db_path), timeout=30.0)
         conn.execute("PRAGMA foreign_keys = ON")
-=======
-        conn = sqlite3.connect(str(db_path), timeout=30.0)
         conn.execute("PRAGMA journal_mode = WAL")
->>>>>>> 11692c52
         conn.row_factory = sqlite3.Row
         return conn
 
@@ -111,7 +107,7 @@
                     CREATE TABLE IF NOT EXISTS runs (
                         id INTEGER PRIMARY KEY AUTOINCREMENT,
                         name TEXT NOT NULL UNIQUE,
-                        group TEXT,
+                        group_name TEXT,
                         created_at TEXT NOT NULL
                     )
                 """)
@@ -376,7 +372,7 @@
                 cursor.execute(
                     """
                     INSERT INTO runs
-                    (name, group, created_at)
+                    (name, group_name, created_at)
                     VALUES (?, ?, ?)
                     """,
                     (name, group, datetime.now().isoformat()),
@@ -491,29 +487,7 @@
             return [RunEntry.from_dict(row) for row in cursor.fetchall()]
 
     @staticmethod
-<<<<<<< HEAD
-    def get_max_steps_for_runs(project: str, run_ids: list[int]) -> dict[int, int]:
-        """Efficiently get the maximum step for multiple runs in a single query."""
-        db_path = SQLiteStorage.get_project_db_path(project)
-        if not db_path.exists():
-            return {run: 0 for run in run_ids}
-
-        with SQLiteStorage._get_connection(db_path) as conn:
-            cursor = conn.cursor()
-            placeholders = ",".join("?" * len(run_ids))
-            cursor.execute(
-                f"""
-                SELECT run_id, MAX(step) as max_step
-                FROM metrics
-                WHERE run_id IN ({placeholders})
-                GROUP BY run_id
-                """,
-                run_ids,
-            )
-
-            results = {run: 0 for run in run_ids}  # Default to 0 for runs with no data
-=======
-    def get_max_steps_for_runs(project: str) -> dict[str, int]:
+    def get_max_steps_for_runs(project: str) -> dict[int, int]:
         """Get the maximum step for each run in a project."""
         db_path = SQLiteStorage.get_project_db_path(project)
         if not db_path.exists():
@@ -523,14 +497,13 @@
             cursor = conn.cursor()
             cursor.execute(
                 """
-                SELECT run_name, MAX(step) as max_step
+                SELECT run_id, MAX(step) as max_step
                 FROM metrics
-                GROUP BY run_name
+                GROUP BY run_id
                 """
             )
 
             results = {}
->>>>>>> 11692c52
             for row in cursor.fetchall():
                 results[row["run_id"]] = row["max_step"]
 
