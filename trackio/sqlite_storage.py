import json
import os
import sqlite3
from datetime import datetime
from pathlib import Path
from threading import Lock

import huggingface_hub as hf
import pandas as pd

try:  # absolute imports when installed
    from trackio.commit_scheduler import CommitScheduler
    from trackio.dummy_commit_scheduler import DummyCommitScheduler
    from trackio.utils import (
        TRACKIO_DIR,
        deserialize_values,
        serialize_values,
    )
except Exception:  # relative imports for local execution on Spaces
    from commit_scheduler import CommitScheduler
    from dummy_commit_scheduler import DummyCommitScheduler
    from utils import TRACKIO_DIR, deserialize_values, serialize_values


class SQLiteStorage:
    _dataset_import_attempted = False
    _current_scheduler: CommitScheduler | DummyCommitScheduler | None = None
    _scheduler_lock = Lock()

    @staticmethod
    def _get_connection(db_path: Path) -> sqlite3.Connection:
        conn = sqlite3.connect(str(db_path))
        conn.row_factory = sqlite3.Row
        return conn

    @staticmethod
    def get_project_db_filename(project: str) -> Path:
        """Get the database filename for a specific project."""
        safe_project_name = "".join(
            c for c in project if c.isalnum() or c in ("-", "_")
        ).rstrip()
        if not safe_project_name:
            safe_project_name = "default"
        return f"{safe_project_name}.db"

    @staticmethod
    def get_project_db_path(project: str) -> Path:
        """Get the database path for a specific project."""
        filename = SQLiteStorage.get_project_db_filename(project)
        return TRACKIO_DIR / filename

    @staticmethod
    def init_db(project: str) -> Path:
        """
        Initialize the SQLite database with required tables.
        If there is a dataset ID provided, copies from that dataset instead.
        Returns the database path.
        """
        db_path = SQLiteStorage.get_project_db_path(project)
        db_path.parent.mkdir(parents=True, exist_ok=True)
        with SQLiteStorage.get_scheduler().lock:
            with sqlite3.connect(db_path) as conn:
                cursor = conn.cursor()
                cursor.execute("""
                    CREATE TABLE IF NOT EXISTS metrics (
                        id INTEGER PRIMARY KEY AUTOINCREMENT,
                        timestamp TEXT NOT NULL,
                        run_name TEXT NOT NULL,
                        step INTEGER NOT NULL,
                        metrics TEXT NOT NULL
                    )
                """)
                cursor.execute(
                    """
                    CREATE INDEX IF NOT EXISTS idx_metrics_run_step
                    ON metrics(run_name, step)
                    """
                )
                conn.commit()
        return db_path

    @staticmethod
    def export_to_parquet():
        """
        Exports all projects' DB files as Parquet under the same path but with extension ".parquet".
        """
        # don't attempt to export (potentially wrong/blank) data before importing for the first time
        if not SQLiteStorage._dataset_import_attempted:
            return
        all_paths = os.listdir(TRACKIO_DIR)
        db_paths = [f for f in all_paths if f.endswith(".db")]
        for db_path in db_paths:
            db_path = TRACKIO_DIR / db_path
            parquet_path = db_path.with_suffix(".parquet")
            if (not parquet_path.exists()) or (
                db_path.stat().st_mtime > parquet_path.stat().st_mtime
            ):
                with sqlite3.connect(db_path) as conn:
                    df = pd.read_sql("SELECT * from metrics", conn)
                # break out the single JSON metrics column into individual columns
                metrics = df["metrics"].copy()
                metrics = pd.DataFrame(
                    metrics.apply(
                        lambda x: deserialize_values(json.loads(x))
                    ).values.tolist(),
                    index=df.index,
                )
                del df["metrics"]
                for col in metrics.columns:
                    df[col] = metrics[col]
                df.to_parquet(parquet_path)

    @staticmethod
    def import_from_parquet():
        """
        Imports to all DB files that have matching files under the same path but with extension ".parquet".
        """
        all_paths = os.listdir(TRACKIO_DIR)
        parquet_paths = [f for f in all_paths if f.endswith(".parquet")]
        for parquet_path in parquet_paths:
            parquet_path = TRACKIO_DIR / parquet_path
            db_path = parquet_path.with_suffix(".db")
            df = pd.read_parquet(parquet_path)
            with sqlite3.connect(db_path) as conn:
                # fix up df to have a single JSON metrics column
                if "metrics" not in df.columns:
                    # separate other columns from metrics
                    metrics = df.copy()
                    other_cols = ["id", "timestamp", "run_name", "step"]
                    df = df[other_cols]
                    for col in other_cols:
                        del metrics[col]
                    # combine them all into a single metrics col
                    metrics = json.loads(metrics.to_json(orient="records"))
                    df["metrics"] = [
                        json.dumps(serialize_values(row)) for row in metrics
                    ]
                df.to_sql("metrics", conn, if_exists="replace", index=False)

    @staticmethod
    def get_scheduler():
        """
        Get the scheduler for the database based on the environment variables.
        This applies to both local and Spaces.
        """
        with SQLiteStorage._scheduler_lock:
            if SQLiteStorage._current_scheduler is not None:
                return SQLiteStorage._current_scheduler
            hf_token = os.environ.get("HF_TOKEN")
            dataset_id = os.environ.get("TRACKIO_DATASET_ID")
            space_repo_name = os.environ.get("SPACE_REPO_NAME")
            if dataset_id is None or space_repo_name is None:
                scheduler = DummyCommitScheduler()
            else:
                scheduler = CommitScheduler(
                    repo_id=dataset_id,
                    repo_type="dataset",
                    folder_path=TRACKIO_DIR,
                    private=True,
                    allow_patterns=["*.parquet", "media/**/*"],
                    squash_history=True,
                    token=hf_token,
                    on_before_commit=SQLiteStorage.export_to_parquet,
                )
            SQLiteStorage._current_scheduler = scheduler
            return scheduler

    @staticmethod
    def log(project: str, run: str, metrics: dict, step: int | None = None):
        """
        Safely log metrics to the database. Before logging, this method will ensure the database exists
        and is set up with the correct tables. It also uses the scheduler to lock the database so
        that there is no race condition when logging / syncing to the Hugging Face Dataset.
        """
        db_path = SQLiteStorage.init_db(project)

        with SQLiteStorage.get_scheduler().lock:
            with SQLiteStorage._get_connection(db_path) as conn:
                cursor = conn.cursor()

                cursor.execute(
                    """
                    SELECT MAX(step) 
                    FROM metrics 
                    WHERE run_name = ?
                    """,
                    (run,),
                )
                last_step = cursor.fetchone()[0]
                if step is None:
                    current_step = 0 if last_step is None else last_step + 1
                else:
                    current_step = step

                current_timestamp = datetime.now().isoformat()

                cursor.execute(
                    """
                    INSERT INTO metrics
                    (timestamp, run_name, step, metrics)
                    VALUES (?, ?, ?, ?)
                    """,
                    (
                        current_timestamp,
                        run,
                        current_step,
                        json.dumps(serialize_values(metrics)),
                    ),
                )
                conn.commit()

    @staticmethod
    def bulk_log(
        project: str,
        run: str,
        metrics_list: list[dict],
        steps: list[int] | None = None,
        timestamps: list[str] | None = None,
    ):
        """Bulk log metrics to the database with specified steps and timestamps."""
        if not metrics_list:
            return

        if timestamps is None:
            timestamps = [datetime.now().isoformat()] * len(metrics_list)

        db_path = SQLiteStorage.init_db(project)
        with SQLiteStorage.get_scheduler().lock:
            with SQLiteStorage._get_connection(db_path) as conn:
                cursor = conn.cursor()

                if steps is None:
                    steps = list(range(len(metrics_list)))
                elif any(s is None for s in steps):
                    cursor.execute(
                        "SELECT MAX(step) FROM metrics WHERE run_name = ?", (run,)
                    )
                    last_step = cursor.fetchone()[0]
                    current_step = 0 if last_step is None else last_step + 1

                    processed_steps = []
                    for step in steps:
                        if step is None:
                            processed_steps.append(current_step)
                            current_step += 1
                        else:
                            processed_steps.append(step)
                    steps = processed_steps

                if len(metrics_list) != len(steps) or len(metrics_list) != len(
                    timestamps
                ):
                    raise ValueError(
                        "metrics_list, steps, and timestamps must have the same length"
                    )

                data = []
                for i, metrics in enumerate(metrics_list):
                    data.append(
                        (
                            timestamps[i],
                            run,
                            steps[i],
                            json.dumps(serialize_values(metrics)),
                        )
                    )

                cursor.executemany(
                    """
                    INSERT INTO metrics
                    (timestamp, run_name, step, metrics)
                    VALUES (?, ?, ?, ?)
                    """,
                    data,
                )
                conn.commit()

    @staticmethod
    def get_logs(project: str, run: str) -> list[dict]:
        """Retrieve logs for a specific run. Logs include the step count (int) and the timestamp (datetime object)."""
        db_path = SQLiteStorage.get_project_db_path(project)
        if not db_path.exists():
            return []

        with SQLiteStorage._get_connection(db_path) as conn:
            cursor = conn.cursor()
            cursor.execute(
                """
                SELECT timestamp, step, metrics
                FROM metrics
                WHERE run_name = ?
                ORDER BY timestamp
                """,
                (run,),
            )

            rows = cursor.fetchall()
            results = []
            for row in rows:
                metrics = json.loads(row["metrics"])
                metrics = deserialize_values(metrics)
                metrics["timestamp"] = row["timestamp"]
                metrics["step"] = row["step"]
                results.append(metrics)
            return results

    @staticmethod
    def load_from_dataset():
        dataset_id = os.environ.get("TRACKIO_DATASET_ID")
        space_repo_name = os.environ.get("SPACE_REPO_NAME")
        if dataset_id is not None and space_repo_name is not None:
            hfapi = hf.HfApi()
            updated = False
            if not TRACKIO_DIR.exists():
                TRACKIO_DIR.mkdir(parents=True, exist_ok=True)
            with SQLiteStorage.get_scheduler().lock:
                try:
                    files = hfapi.list_repo_files(dataset_id, repo_type="dataset")
                    for file in files:
                        is_media = file.startswith("media/")
                        is_parquet = file.endswith(".parquet")
                        # Download parquet and media assets
<<<<<<< HEAD
                        if is_media or is_parquet:
                            hf.hf_hub_download(
                                dataset_id,
                                file,
                                repo_type="dataset",
                                local_dir=TRACKIO_DIR,
                            )
                            updated = True
=======
                        if not (file.endswith(".parquet") or file.startswith("media/")):
                            continue
                        if (TRACKIO_DIR / file).exists():
                            continue
                        hf.hf_hub_download(
                            dataset_id, file, repo_type="dataset", local_dir=TRACKIO_DIR
                        )
                        updated = True
>>>>>>> 9a87050c
                except hf.errors.EntryNotFoundError:
                    pass
                except hf.errors.RepositoryNotFoundError:
                    pass
                if updated:
                    SQLiteStorage.import_from_parquet()
        SQLiteStorage._dataset_import_attempted = True

    @staticmethod
    def get_projects() -> list[str]:
        """
        Get list of all projects by scanning the database files in the trackio directory.
        """
        if not SQLiteStorage._dataset_import_attempted:
            SQLiteStorage.load_from_dataset()

        projects: set[str] = set()
        if not TRACKIO_DIR.exists():
            return []

        for db_file in TRACKIO_DIR.glob("*.db"):
            project_name = db_file.stem
            projects.add(project_name)
        return sorted(projects)

    @staticmethod
    def get_runs(project: str) -> list[str]:
        """Get list of all runs for a project."""
        db_path = SQLiteStorage.get_project_db_path(project)
        if not db_path.exists():
            return []

        with SQLiteStorage._get_connection(db_path) as conn:
            cursor = conn.cursor()
            cursor.execute(
                "SELECT DISTINCT run_name FROM metrics",
            )
            return [row[0] for row in cursor.fetchall()]

    @staticmethod
    def get_max_steps_for_runs(project: str, runs: list[str]) -> dict[str, int]:
        """Efficiently get the maximum step for multiple runs in a single query."""
        db_path = SQLiteStorage.get_project_db_path(project)
        if not db_path.exists():
            return {run: 0 for run in runs}

        with SQLiteStorage._get_connection(db_path) as conn:
            cursor = conn.cursor()
            placeholders = ",".join("?" * len(runs))
            cursor.execute(
                f"""
                SELECT run_name, MAX(step) as max_step
                FROM metrics
                WHERE run_name IN ({placeholders})
                GROUP BY run_name
                """,
                runs,
            )

            results = {run: 0 for run in runs}  # Default to 0 for runs with no data
            for row in cursor.fetchall():
                results[row["run_name"]] = row["max_step"]

            return results

    def finish(self):
        """Cleanup when run is finished."""
        pass<|MERGE_RESOLUTION|>--- conflicted
+++ resolved
@@ -317,19 +317,7 @@
                 try:
                     files = hfapi.list_repo_files(dataset_id, repo_type="dataset")
                     for file in files:
-                        is_media = file.startswith("media/")
-                        is_parquet = file.endswith(".parquet")
                         # Download parquet and media assets
-<<<<<<< HEAD
-                        if is_media or is_parquet:
-                            hf.hf_hub_download(
-                                dataset_id,
-                                file,
-                                repo_type="dataset",
-                                local_dir=TRACKIO_DIR,
-                            )
-                            updated = True
-=======
                         if not (file.endswith(".parquet") or file.startswith("media/")):
                             continue
                         if (TRACKIO_DIR / file).exists():
@@ -338,7 +326,6 @@
                             dataset_id, file, repo_type="dataset", local_dir=TRACKIO_DIR
                         )
                         updated = True
->>>>>>> 9a87050c
                 except hf.errors.EntryNotFoundError:
                     pass
                 except hf.errors.RepositoryNotFoundError:
