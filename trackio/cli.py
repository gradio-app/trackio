import argparse

from trackio import show


def main():
    parser = argparse.ArgumentParser(description="Trackio CLI")
    subparsers = parser.add_subparsers(dest="command")

    ui_parser = subparsers.add_parser(
        "show", help="Show the Trackio dashboard UI for a project"
    )
    ui_parser.add_argument(
        "--project", required=False, help="Project name to show in the dashboard"
    )
    ui_parser.add_argument(
        "--theme",
        required=False,
        default="default",
        help="A Gradio Theme to use for the dashboard instead of the default, can be a built-in theme (e.g. 'soft', 'citrus'), or a theme from the Hub (e.g. 'gstaff/xkcd').",
    )
    ui_parser.add_argument(
        "--mcp-server",
        action="store_true",
        help="Enable MCP server functionality. The Trackio dashboard will be set up as an MCP server and certain functions will be exposed as MCP tools.",
    )
    ui_parser.add_argument(
<<<<<<< HEAD
        "--footer",
        action="store_true",
        default=True,
        help="Show the Gradio footer. Use --no-footer to hide it.",
    )
    ui_parser.add_argument(
        "--no-footer",
        dest="footer",
        action="store_false",
        help="Hide the Gradio footer.",
=======
        "--color-palette",
        required=False,
        help="Comma-separated list of hex color codes for plot lines (e.g. '#FF0000,#00FF00,#0000FF'). If not provided, the TRACKIO_COLOR_PALETTE environment variable will be used, or the default palette if not set.",
>>>>>>> 011d91bb
    )

    args = parser.parse_args()

    if args.command == "show":
<<<<<<< HEAD
        show(args.project, args.theme, args.mcp_server, args.footer)
=======
        color_palette = None
        if args.color_palette:
            color_palette = [color.strip() for color in args.color_palette.split(",")]
        show(args.project, args.theme, args.mcp_server, color_palette)
>>>>>>> 011d91bb
    else:
        parser.print_help()


if __name__ == "__main__":
    main()<|MERGE_RESOLUTION|>--- conflicted
+++ resolved
@@ -25,7 +25,6 @@
         help="Enable MCP server functionality. The Trackio dashboard will be set up as an MCP server and certain functions will be exposed as MCP tools.",
     )
     ui_parser.add_argument(
-<<<<<<< HEAD
         "--footer",
         action="store_true",
         default=True,
@@ -36,24 +35,20 @@
         dest="footer",
         action="store_false",
         help="Hide the Gradio footer.",
-=======
+    )
+    ui_parser.add_argument(      
         "--color-palette",
         required=False,
         help="Comma-separated list of hex color codes for plot lines (e.g. '#FF0000,#00FF00,#0000FF'). If not provided, the TRACKIO_COLOR_PALETTE environment variable will be used, or the default palette if not set.",
->>>>>>> 011d91bb
     )
 
     args = parser.parse_args()
 
     if args.command == "show":
-<<<<<<< HEAD
-        show(args.project, args.theme, args.mcp_server, args.footer)
-=======
         color_palette = None
         if args.color_palette:
             color_palette = [color.strip() for color in args.color_palette.split(",")]
-        show(args.project, args.theme, args.mcp_server, color_palette)
->>>>>>> 011d91bb
+        show(args.project, args.theme, args.mcp_server, args.footer, color_palette)
     else:
         parser.print_help()
 
