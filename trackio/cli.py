import argparse

from trackio import show, sync


def main():
    parser = argparse.ArgumentParser(description="Trackio CLI")
    subparsers = parser.add_subparsers(dest="command")

    ui_parser = subparsers.add_parser(
        "show", help="Show the Trackio dashboard UI for a project"
    )
    ui_parser.add_argument(
        "--project", required=False, help="Project name to show in the dashboard"
    )
    ui_parser.add_argument(
        "--theme",
        required=False,
        default="default",
        help="A Gradio Theme to use for the dashboard instead of the default, can be a built-in theme (e.g. 'soft', 'citrus'), or a theme from the Hub (e.g. 'gstaff/xkcd').",
    )
    ui_parser.add_argument(
        "--mcp-server",
        action="store_true",
        help="Enable MCP server functionality. The Trackio dashboard will be set up as an MCP server and certain functions will be exposed as MCP tools.",
    )
    ui_parser.add_argument(
        "--footer",
        action="store_true",
        default=True,
        help="Show the Gradio footer. Use --no-footer to hide it.",
    )
    ui_parser.add_argument(
        "--no-footer",
        dest="footer",
        action="store_false",
        help="Hide the Gradio footer.",
    )
    ui_parser.add_argument(
        "--color-palette",
        required=False,
        help="Comma-separated list of hex color codes for plot lines (e.g. '#FF0000,#00FF00,#0000FF'). If not provided, the TRACKIO_COLOR_PALETTE environment variable will be used, or the default palette if not set.",
    )

    sync_parser = subparsers.add_parser(
        "sync",
        help="Sync a local project's database to a Hugging Face Space. If the Space does not exist, it will be created.",
    )
    sync_parser.add_argument(
        "--project", required=True, help="The name of the local project."
    )
    sync_parser.add_argument(
        "--space-id",
        required=True,
        help="The Hugging Face Space ID where the project will be synced (e.g. username/space_id).",
    )
    sync_parser.add_argument(
        "--private",
        action="store_true",
        help="Make the Hugging Face Space private if creating a new Space. By default, the repo will be public unless the organization's default is private. This value is ignored if the repo already exists.",
    )
    sync_parser.add_argument(
        "--force",
        action="store_true",
        help="Overwrite the existing database without prompting for confirmation.",
    )

    args = parser.parse_args()

    if args.command == "show":
        color_palette = None
        if args.color_palette:
            color_palette = [color.strip() for color in args.color_palette.split(",")]
<<<<<<< HEAD
        show(
            project=args.project,
            theme=args.theme,
            mcp_server=args.mcp_server,
            footer=args.footer,
            color_palette=color_palette,
=======
        show(args.project, args.theme, args.mcp_server, color_palette)
    elif args.command == "sync":
        sync(
            project=args.project,
            space_id=args.space_id,
            private=args.private,
            force=args.force,
>>>>>>> 96e8acc1
        )
    else:
        parser.print_help()


if __name__ == "__main__":
    main()<|MERGE_RESOLUTION|>--- conflicted
+++ resolved
@@ -71,22 +71,19 @@
         color_palette = None
         if args.color_palette:
             color_palette = [color.strip() for color in args.color_palette.split(",")]
-<<<<<<< HEAD
         show(
             project=args.project,
             theme=args.theme,
             mcp_server=args.mcp_server,
             footer=args.footer,
             color_palette=color_palette,
-=======
-        show(args.project, args.theme, args.mcp_server, color_palette)
+        )
     elif args.command == "sync":
         sync(
             project=args.project,
             space_id=args.space_id,
             private=args.private,
             force=args.force,
->>>>>>> 96e8acc1
         )
     else:
         parser.print_help()
