import threading
import time

import huggingface_hub
from gradio_client import Client, handle_file

from trackio.media import TrackioImage
from trackio.sqlite_storage import SQLiteStorage
from trackio.typehints import LogEntry, UploadEntry
from trackio.utils import RESERVED_KEYS, fibo, generate_readable_name

BATCH_SEND_INTERVAL = 0.5


class Run:
    def __init__(
        self,
        url: str,
        project: str,
        client: Client | None,
        name: str | None = None,
        config: dict | None = None,
        space_id: str | None = None,
    ):
        self.url = url
        self.project = project
        self._client_lock = threading.Lock()
        self._client_thread = None
        self._client = client
        self._space_id = space_id
        self.name = name or generate_readable_name(SQLiteStorage.get_runs(project))
        self.config = config or {}
        self._queued_logs: list[LogEntry] = []
        self._queued_uploads: list[UploadEntry] = []
        self._stop_flag = threading.Event()

        self._client_thread = threading.Thread(target=self._init_client_background)
        self._client_thread.daemon = True
        self._client_thread.start()

    def _batch_sender(self):
        """Send batched logs every BATCH_SEND_INTERVAL."""
        while not self._stop_flag.is_set() or len(self._queued_logs) > 0:
            # If the stop flag has been set, then just quickly send all
            # the logs and exit.
            if not self._stop_flag.is_set():
                time.sleep(BATCH_SEND_INTERVAL)

            with self._client_lock:
                if self._queued_logs and self._client is not None:
                    logs_to_send = self._queued_logs.copy()
                    self._queued_logs.clear()
                    self._client.predict(
                        api_name="/bulk_log",
                        logs=logs_to_send,
                        hf_token=huggingface_hub.utils.get_token(),
                    )

    def _init_client_background(self):
        if self._client is None:
            fib = fibo()
            for sleep_coefficient in fib:
                try:
                    client = Client(self.url, verbose=False)

                    with self._client_lock:
                        self._client = client
                    break
                except Exception:
                    pass
                if sleep_coefficient is not None:
                    time.sleep(0.1 * sleep_coefficient)

        self._batch_sender()

    def _process_media(self, metrics, step: int | None) -> dict:
        """
        Serialize media in metrics and upload to space if needed.
        """
        serializable_metrics = {}
        if not step:
            step = 0
        for key, value in metrics.items():
            if isinstance(value, TrackioImage):
                value._save(self.project, self.name, step)
                serializable_metrics[key] = value._to_dict()
                if self._space_id:
                    # Upload local media when deploying to space
                    upload_entry: UploadEntry = {
                        "project": self.project,
                        "run": self.name,
                        "step": step,
                        "uploaded_file": handle_file(value._get_absolute_file_path()),
                    }
                    with self._client_lock:
                        self._queued_uploads.append(upload_entry)
            else:
                serializable_metrics[key] = value
        return serializable_metrics

    def log(self, metrics: dict, step: int | None = None):
        for k in metrics.keys():
            if k in RESERVED_KEYS or k.startswith("__"):
                raise ValueError(
                    f"Please do not use this reserved key as a metric: {k}"
                )

        metrics = self._process_media(metrics, step)
        log_entry: LogEntry = {
            "project": self.project,
            "run": self.name,
            "metrics": metrics,
            "step": step,
        }

        with self._client_lock:
            self._queued_logs.append(log_entry)

    def finish(self):
        """Cleanup when run is finished."""
        self._stop_flag.set()

<<<<<<< HEAD
        with self._client_lock:
            if self._queued_logs and self._client is not None:
                logs_to_send = self._queued_logs.copy()
                self._queued_logs.clear()
                self._client.predict(
                    api_name="/bulk_log",
                    logs=logs_to_send,
                    hf_token=huggingface_hub.utils.get_token(),
                )
            if self._queued_uploads and self._client is not None:
                uploads_to_send = self._queued_uploads.copy()
                self._queued_uploads.clear()
                self._client.predict(
                    api_name="/bulk_upload_media",
                    uploads=uploads_to_send,
                    hf_token=huggingface_hub.utils.get_token(),
                )
=======
        # Wait for the batch sender to finish before joining the client thread.
        time.sleep(2 * BATCH_SEND_INTERVAL)
>>>>>>> 8d98b3fd

        if self._client_thread is not None:
            print(f"* Uploading logs to Trackio Space: {self.url} (please wait...)")
            self._client_thread.join()<|MERGE_RESOLUTION|>--- conflicted
+++ resolved
@@ -53,6 +53,14 @@
                     self._client.predict(
                         api_name="/bulk_log",
                         logs=logs_to_send,
+                        hf_token=huggingface_hub.utils.get_token(),
+                    )
+                if self._queued_uploads and self._client is not None:
+                    uploads_to_send = self._queued_uploads.copy()
+                    self._queued_uploads.clear()
+                    self._client.predict(
+                        api_name="/bulk_upload_media",
+                        uploads=uploads_to_send,
                         hf_token=huggingface_hub.utils.get_token(),
                     )
 
@@ -120,28 +128,8 @@
         """Cleanup when run is finished."""
         self._stop_flag.set()
 
-<<<<<<< HEAD
-        with self._client_lock:
-            if self._queued_logs and self._client is not None:
-                logs_to_send = self._queued_logs.copy()
-                self._queued_logs.clear()
-                self._client.predict(
-                    api_name="/bulk_log",
-                    logs=logs_to_send,
-                    hf_token=huggingface_hub.utils.get_token(),
-                )
-            if self._queued_uploads and self._client is not None:
-                uploads_to_send = self._queued_uploads.copy()
-                self._queued_uploads.clear()
-                self._client.predict(
-                    api_name="/bulk_upload_media",
-                    uploads=uploads_to_send,
-                    hf_token=huggingface_hub.utils.get_token(),
-                )
-=======
         # Wait for the batch sender to finish before joining the client thread.
         time.sleep(2 * BATCH_SEND_INTERVAL)
->>>>>>> 8d98b3fd
 
         if self._client_thread is not None:
             print(f"* Uploading logs to Trackio Space: {self.url} (please wait...)")
