--- conflicted
+++ resolved
@@ -27,14 +27,10 @@
         self._client_lock = threading.Lock()
         self._client_thread = None
         self._client = client
-<<<<<<< HEAD
         self._space_id = space_id
-        self.name = name or generate_readable_name(SQLiteStorage.get_runs(project))
-=======
         self.name = name or generate_readable_name(
             SQLiteStorage.get_runs(project), space_id
         )
->>>>>>> fbdac2c0
         self.config = config or {}
         self._queued_logs: list[LogEntry] = []
         self._queued_uploads: list[UploadEntry] = []
