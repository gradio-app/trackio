--- conflicted
+++ resolved
@@ -309,16 +309,13 @@
 
 def show(
     project: str | None = None,
+    *,
     theme: str | ThemeClass | None = None,
     mcp_server: bool | None = None,
-<<<<<<< HEAD
     footer: bool = True,
-=======
     color_palette: list[str] | None = None,
-    *,
     open_browser: bool = True,
     block_thread: bool | None = None,
->>>>>>> 011d91bb
 ):
     """
     Launches the Trackio dashboard.
@@ -338,11 +335,9 @@
             functions will be added as MCP tools. If `None` (default behavior), then the
             `GRADIO_MCP_SERVER` environment variable will be used to determine if the
             MCP server should be enabled (which is `"True"` on Hugging Face Spaces).
-<<<<<<< HEAD
         footer (`bool`, *optional*, defaults to `True`):
             Whether to show the Gradio footer. When `False`, the footer will be hidden.
             This can also be controlled via the `footer` query parameter in the URL.
-=======
         color_palette (`list[str]`, *optional*):
             A list of hex color codes to use for plot lines. If not provided, the
             `TRACKIO_COLOR_PALETTE` environment variable will be used (comma-separated
@@ -361,7 +356,6 @@
             `url`: The local URL of the dashboard.
             `share_url`: The public share URL of the dashboard.
             `full_url`: The full URL of the dashboard including the write token (will use the public share URL if launched publicly, otherwise the local URL).
->>>>>>> 011d91bb
     """
     if color_palette is not None:
         os.environ["TRACKIO_COLOR_PALETTE"] = ",".join(color_palette)
@@ -397,13 +391,9 @@
         else os.environ.get("GRADIO_MCP_SERVER", "False") == "True"
     )
 
-<<<<<<< HEAD
-    _, url, share_url = demo.launch(
-        footer_links=["gradio", "settings"],
-=======
     app, url, share_url = demo.launch(
         show_api=_mcp_server,
->>>>>>> 011d91bb
+        footer_links=["gradio", "settings"],
         quiet=True,
         inline=False,
         prevent_thread_lock=True,
