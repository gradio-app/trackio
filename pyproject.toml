--- conflicted
+++ resolved
@@ -12,18 +12,11 @@
 readme = "README.md"
 requires-python = ">=3.10"
 dependencies = [
-<<<<<<< HEAD
-    "gradio>=5.35.0",
-    "huggingface-hub",
-    "numpy",
-    "pandas",
-    "pillow",
-    "tbparse",
-=======
     "pandas<3.0.0",
     "huggingface-hub<1.0.0",
-    "gradio>=5.35.0,<6.0.0"
->>>>>>> a9db2d59
+    "gradio>=5.35.0,<6.0.0",
+    "numpy<3.0.0",
+    "pillow<12.0.0",
 ]
 classifiers = [
     "Programming Language :: Python :: 3",
