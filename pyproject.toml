--- conflicted
+++ resolved
@@ -14,11 +14,7 @@
 dependencies = [
     "pandas<3.0.0",
     "huggingface-hub<1.0.0",
-<<<<<<< HEAD
-    "gradio[oauth]>=5.46.0,<6.0.0",
-=======
-    "gradio>=5.48.0,<6.0.0",
->>>>>>> ad931909
+    "gradio[oauth]>=5.48.0,<6.0.0",
     "numpy<3.0.0",
     "pillow<12.0.0",
     "orjson>=3.0,<4.0.0"
