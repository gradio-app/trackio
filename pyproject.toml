[build-system]
requires = ["hatchling"]
build-backend = "hatchling.build"

[project]
name = "trackio"
description = "A lightweight, local-first, and free experiment tracking library built on top of Hugging Face Datasets and Spaces."
authors = [
    { name = "Abubakar Abid", email = "abubakar@huggingface.co" },
    { name = "Zach Nation", email = "zach@huggingface.co" },
]
readme = "README.md"
requires-python = ">=3.10"
dependencies = [
    "pandas<3.0.0",
    "huggingface-hub<1.0.0",
    "gradio[oauth]>=5.48.0,<6.0.0",
    "numpy<3.0.0",
    "pillow<12.0.0",
    "orjson>=3.0,<4.0.0",
<<<<<<< HEAD
    "pydub<1.0.0",
=======
    "plotly>=6.0.0,<7.0.0",
>>>>>>> 24ae7396
]
classifiers = [
    "Programming Language :: Python :: 3",
    "License :: OSI Approved :: MIT License",
    "Operating System :: OS Independent",
]
dynamic = ["version"]

[project.urls]
homepage = "https://github.com/gradio-app/trackio"
repository = "https://github.com/gradio-app/trackio"

[project.optional-dependencies]
dev = [
    "pytest",
    "ruff==0.9.3",
    "pyarrow>=21.0",
]
tensorboard = [
    "tbparse==0.0.9",
    "tensorboardX>=2.0.0,<3.0.0",
]

[project.scripts]
trackio = "trackio.cli:main"

[tool.hatch.build.targets.wheel]
packages = ["trackio"]

[tool.hatch.version]
path = "trackio/package.json"
pattern = ".*\"version\":\\s*\"(?P<version>[^\"]+)\""

[tool.ruff]
# Exclude a variety of commonly ignored directories.
exclude = [
    ".git",
    ".mypy_cache",
    ".ruff_cache",
    ".venv",
    "__pycache__",
    "build",
    "dist",
]

# Same as Black.
line-length = 88
indent-width = 4

target-version = "py310"

[tool.ruff.lint]
# Enable Pyflakes (`F`) and a subset of the pycodestyle (`E`)
select = ["E", "F", "I"]
# Ignore line length violations
ignore = ["E501"]

# Allow autofix for all enabled rules (when `--fix`) is provided.
fixable = ["ALL"]

# Allow unused variables when underscore-prefixed.
dummy-variable-rgx = "^(_+|(_+[a-zA-Z0-9_]*[a-zA-Z0-9]+?))$"

[tool.ruff.format]
# Use single quotes for strings.
quote-style = "double"

# Indent with spaces, rather than tabs.
indent-style = "space"

# Like Black, respect magic trailing commas.
skip-magic-trailing-comma = false

# Like Black, automatically detect the appropriate line ending.
line-ending = "auto"<|MERGE_RESOLUTION|>--- conflicted
+++ resolved
@@ -18,11 +18,8 @@
     "numpy<3.0.0",
     "pillow<12.0.0",
     "orjson>=3.0,<4.0.0",
-<<<<<<< HEAD
     "pydub<1.0.0",
-=======
     "plotly>=6.0.0,<7.0.0",
->>>>>>> 24ae7396
 ]
 classifiers = [
     "Programming Language :: Python :: 3",
