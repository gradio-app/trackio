--- conflicted
+++ resolved
@@ -59,7 +59,6 @@
     assert value.get("caption") == "test_caption"
 
 
-<<<<<<< HEAD
 @pytest.mark.parametrize("audio", ["audio_ndarray", "audio_path"])
 def test_audio_save(audio, temp_dir, request):
     audio_value = request.getfixturevalue(audio)
@@ -83,7 +82,6 @@
     assert value.get("_type") == TrackioAudio.TYPE
     assert value.get("file_path") == str(audio._get_relative_file_path())
     assert value.get("caption") == "test_caption"
-=======
 @pytest.mark.parametrize(
     "media_cls, invalid_array",
     [
@@ -101,5 +99,4 @@
 def test_invalid_type_raises(media_cls):
     invalid_input = [[[0, 1, 2]]]
     with pytest.raises(ValueError):
-        media_cls(invalid_input)
->>>>>>> 24ae7396
+        media_cls(invalid_input)